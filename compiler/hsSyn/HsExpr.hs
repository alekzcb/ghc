--- conflicted
+++ resolved
@@ -28,6 +28,7 @@
 import CoreSyn
 import Var
 import Name
+import RdrName
 import BasicTypes
 import DataCon
 import SrcLoc
@@ -772,12 +773,7 @@
 ppr_expr (HsArrForm op _ args)
   = hang (ptext (sLit "(|") <+> ppr_lexpr op)
          4 (sep (map (pprCmdArg.unLoc) args) <+> ptext (sLit "|)"))
-<<<<<<< HEAD
-ppr_expr (HsUnboundVar nm)
-  = ppr nm
 ppr_expr (HsSingleRecFld f _) = ppr f
-=======
->>>>>>> daa5097f
 
 {-
 HsSyn records exactly where the user put parens, with HsPar.
@@ -836,16 +832,10 @@
 isAtomicHsExpr (HsOverLit {})    = True
 isAtomicHsExpr (HsIPVar {})      = True
 isAtomicHsExpr (HsUnboundVar {}) = True
-<<<<<<< HEAD
-isAtomicHsExpr (HsWrap _ e)   = isAtomicHsExpr e
-isAtomicHsExpr (HsPar e)      = isAtomicHsExpr (unLoc e)
-isAtomicHsExpr (HsSingleRecFld{}) = True
-isAtomicHsExpr _              = False
-=======
 isAtomicHsExpr (HsWrap _ e)      = isAtomicHsExpr e
 isAtomicHsExpr (HsPar e)         = isAtomicHsExpr (unLoc e)
+isAtomicHsExpr (HsSingleRecFld{}) = True
 isAtomicHsExpr _                 = False
->>>>>>> daa5097f
 
 {-
 ************************************************************************
