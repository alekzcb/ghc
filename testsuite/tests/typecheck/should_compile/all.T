--- conflicted
+++ resolved
@@ -466,11 +466,8 @@
 test('RepArrow', normal, compile, [''])
 test('T10562', normal, compile, [''])
 test('T10564', normal, compile, [''])
-<<<<<<< HEAD
 test('Vta1', normal, compile, [''])
 test('Vta2', normal, compile, [''])
 test('PushHRIf', normal, compile, [''])
-=======
 test('T10632', normal, compile, [''])
-test('T10642', normal, compile, [''])
->>>>>>> 64dba511
+test('T10642', normal, compile, [''])