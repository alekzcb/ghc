{-
(c) The GRASP/AQUA Project, Glasgow University, 1992-1998

\section[RnPat]{Renaming of patterns}

Basically dependency analysis.

Handles @Match@, @GRHSs@, @HsExpr@, and @Qualifier@ datatypes.  In
general, all of these functions return a renamed thing, and a set of
free variables.
-}

{-# LANGUAGE CPP, RankNTypes, ScopedTypeVariables #-}

module RnPat (-- main entry points
              rnPat, rnPats, rnBindPat, rnPatAndThen,

              NameMaker, applyNameMaker,     -- a utility for making names:
              localRecNameMaker, topRecNameMaker,  --   sometimes we want to make local names,
                                             --   sometimes we want to make top (qualified) names.
              isTopRecNameMaker,

              rnHsRecFields, HsRecFieldContext(..),
              rnHsRecUpdFields,

              -- CpsRn monad
              CpsRn, liftCps,

              -- Literals
              rnLit, rnOverLit,

             -- Pattern Error messages that are also used elsewhere
             checkTupSize, patSigErr
             ) where

-- ENH: thin imports to only what is necessary for patterns

import {-# SOURCE #-} RnExpr ( rnLExpr )
import {-# SOURCE #-} RnSplice ( rnSplicePat )

#include "HsVersions.h"

import HsSyn
import TcRnMonad
import TcHsSyn             ( hsOverLitName )
import RnEnv
import RnTypes
import DynFlags
import PrelNames
import TyCon               ( tyConName )
import ConLike
import TypeRep             ( TyThing(..) )
import Name
import NameSet
import RdrName
import BasicTypes
import Util
import ListSetOps          ( removeDups )
import Outputable
import SrcLoc
import FastString
import Literal             ( inCharRange )
import TysWiredIn          ( nilDataCon )
import DataCon
import Control.Monad       ( when, liftM, ap )
import Data.Ratio

{-
*********************************************************
*                                                      *
        The CpsRn Monad
*                                                      *
*********************************************************

Note [CpsRn monad]
~~~~~~~~~~~~~~~~~~
The CpsRn monad uses continuation-passing style to support this
style of programming:

        do { ...
           ; ns <- bindNames rs
           ; ...blah... }

   where rs::[RdrName], ns::[Name]

The idea is that '...blah...'
  a) sees the bindings of ns
  b) returns the free variables it mentions
     so that bindNames can report unused ones

In particular,
    mapM rnPatAndThen [p1, p2, p3]
has a *left-to-right* scoping: it makes the binders in
p1 scope over p2,p3.
-}

newtype CpsRn b = CpsRn { unCpsRn :: forall r. (b -> RnM (r, FreeVars))
                                            -> RnM (r, FreeVars) }
        -- See Note [CpsRn monad]

instance Functor CpsRn where
    fmap = liftM

instance Applicative CpsRn where
    pure x = CpsRn (\k -> k x)
    (<*>) = ap

instance Monad CpsRn where
  return = pure
  (CpsRn m) >>= mk = CpsRn (\k -> m (\v -> unCpsRn (mk v) k))

runCps :: CpsRn a -> RnM (a, FreeVars)
runCps (CpsRn m) = m (\r -> return (r, emptyFVs))

liftCps :: RnM a -> CpsRn a
liftCps rn_thing = CpsRn (\k -> rn_thing >>= k)

liftCpsFV :: RnM (a, FreeVars) -> CpsRn a
liftCpsFV rn_thing = CpsRn (\k -> do { (v,fvs1) <- rn_thing
                                     ; (r,fvs2) <- k v
                                     ; return (r, fvs1 `plusFV` fvs2) })

wrapSrcSpanCps :: (a -> CpsRn b) -> Located a -> CpsRn (Located b)
-- Set the location, and also wrap it around the value returned
wrapSrcSpanCps fn (L loc a)
  = CpsRn (\k -> setSrcSpan loc $
                 unCpsRn (fn a) $ \v ->
                 k (L loc v))

lookupConCps :: Located RdrName -> CpsRn (Located Name)
lookupConCps con_rdr
  = CpsRn (\k -> do { con_name <- lookupLocatedOccRn con_rdr
                    ; (r, fvs) <- k con_name
                    ; return (r, addOneFV fvs (unLoc con_name)) })
    -- We add the constructor name to the free vars
    -- See Note [Patterns are uses]

{-
Note [Patterns are uses]
~~~~~~~~~~~~~~~~~~~~~~~~
Consider
  module Foo( f, g ) where
  data T = T1 | T2

  f T1 = True
  f T2 = False

  g _ = T1

Arguably we should report T2 as unused, even though it appears in a
pattern, because it never occurs in a constructed position.  See
Trac #7336.
However, implementing this in the face of pattern synonyms would be
less straightforward, since given two pattern synonyms

  pattern P1 <- P2
  pattern P2 <- ()

we need to observe the dependency between P1 and P2 so that type
checking can be done in the correct order (just like for value
bindings). Dependencies between bindings is analyzed in the renamer,
where we don't know yet whether P2 is a constructor or a pattern
synonym. So for now, we do report conid occurrences in patterns as
uses.

*********************************************************
*                                                      *
        Name makers
*                                                      *
*********************************************************

Externally abstract type of name makers,
which is how you go from a RdrName to a Name
-}

data NameMaker
  = LamMk       -- Lambdas
      Bool      -- True <=> report unused bindings
                --   (even if True, the warning only comes out
                --    if -fwarn-unused-matches is on)

  | LetMk       -- Let bindings, incl top level
                -- Do *not* check for unused bindings
      TopLevelFlag
      MiniFixityEnv

topRecNameMaker :: MiniFixityEnv -> NameMaker
topRecNameMaker fix_env = LetMk TopLevel fix_env

isTopRecNameMaker :: NameMaker -> Bool
isTopRecNameMaker (LetMk TopLevel _) = True
isTopRecNameMaker _ = False

localRecNameMaker :: MiniFixityEnv -> NameMaker
localRecNameMaker fix_env = LetMk NotTopLevel fix_env

matchNameMaker :: HsMatchContext a -> NameMaker
matchNameMaker ctxt = LamMk report_unused
  where
    -- Do not report unused names in interactive contexts
    -- i.e. when you type 'x <- e' at the GHCi prompt
    report_unused = case ctxt of
                      StmtCtxt GhciStmtCtxt -> False
                      -- also, don't warn in pattern quotes, as there
                      -- is no RHS where the variables can be used!
                      ThPatQuote            -> False
                      _                     -> True

rnHsSigCps :: LHsSigWcType RdrName -> CpsRn (LHsSigWcType Name)
rnHsSigCps sig = CpsRn (rnHsSigWcTypeScoped PatCtx sig)

newPatLName :: NameMaker -> Located RdrName -> CpsRn (Located Name)
newPatLName name_maker rdr_name@(L loc _)
  = do { name <- newPatName name_maker rdr_name
       ; return (L loc name) }

newPatName :: NameMaker -> Located RdrName -> CpsRn Name
newPatName (LamMk report_unused) rdr_name
  = CpsRn (\ thing_inside ->
        do { name <- newLocalBndrRn rdr_name
           ; (res, fvs) <- bindLocalNames [name] (thing_inside name)
           ; when report_unused $ warnUnusedMatches [name] fvs
           ; return (res, name `delFV` fvs) })

newPatName (LetMk is_top fix_env) rdr_name
  = CpsRn (\ thing_inside ->
        do { name <- case is_top of
                       NotTopLevel -> newLocalBndrRn rdr_name
                       TopLevel    -> newTopSrcBinder rdr_name
           ; bindLocalNames [name] $       -- Do *not* use bindLocalNameFV here
                                        -- See Note [View pattern usage]
             addLocalFixities fix_env [name] $
             thing_inside name })

    -- Note: the bindLocalNames is somewhat suspicious
    --       because it binds a top-level name as a local name.
    --       however, this binding seems to work, and it only exists for
    --       the duration of the patterns and the continuation;
    --       then the top-level name is added to the global env
    --       before going on to the RHSes (see RnSource.hs).

{-
Note [View pattern usage]
~~~~~~~~~~~~~~~~~~~~~~~~~
Consider
  let (r, (r -> x)) = x in ...
Here the pattern binds 'r', and then uses it *only* in the view pattern.
We want to "see" this use, and in let-bindings we collect all uses and
report unused variables at the binding level. So we must use bindLocalNames
here, *not* bindLocalNameFV.  Trac #3943.

*********************************************************
*                                                      *
        External entry points
*                                                      *
*********************************************************

There are various entry points to renaming patterns, depending on
 (1) whether the names created should be top-level names or local names
 (2) whether the scope of the names is entirely given in a continuation
     (e.g., in a case or lambda, but not in a let or at the top-level,
      because of the way mutually recursive bindings are handled)
 (3) whether the a type signature in the pattern can bind
        lexically-scoped type variables (for unpacking existential
        type vars in data constructors)
 (4) whether we do duplicate and unused variable checking
 (5) whether there are fixity declarations associated with the names
     bound by the patterns that need to be brought into scope with them.

 Rather than burdening the clients of this module with all of these choices,
 we export the three points in this design space that we actually need:
-}

-- ----------- Entry point 1: rnPats -------------------
-- Binds local names; the scope of the bindings is entirely in the thing_inside
--   * allows type sigs to bind type vars
--   * local namemaker
--   * unused and duplicate checking
--   * no fixities
rnPats :: HsMatchContext Name -- for error messages
       -> [LPat RdrName]
       -> ([LPat Name] -> RnM (a, FreeVars))
       -> RnM (a, FreeVars)
rnPats ctxt pats thing_inside
  = do  { envs_before <- getRdrEnvs

          -- (1) rename the patterns, bringing into scope all of the term variables
          -- (2) then do the thing inside.
        ; unCpsRn (rnLPatsAndThen (matchNameMaker ctxt) pats) $ \ pats' -> do
        { -- Check for duplicated and shadowed names
          -- Must do this *after* renaming the patterns
          -- See Note [Collect binders only after renaming] in HsUtils
          -- Because we don't bind the vars all at once, we can't
          --    check incrementally for duplicates;
          -- Nor can we check incrementally for shadowing, else we'll
          --    complain *twice* about duplicates e.g. f (x,x) = ...
        ; addErrCtxt doc_pat $
          checkDupAndShadowedNames envs_before $
          collectPatsBinders pats'
        ; thing_inside pats' } }
  where
    doc_pat = ptext (sLit "In") <+> pprMatchContext ctxt

rnPat :: HsMatchContext Name -- for error messages
      -> LPat RdrName
      -> (LPat Name -> RnM (a, FreeVars))
      -> RnM (a, FreeVars)     -- Variables bound by pattern do not
                               -- appear in the result FreeVars
rnPat ctxt pat thing_inside
  = rnPats ctxt [pat] (\pats' -> let [pat'] = pats' in thing_inside pat')

applyNameMaker :: NameMaker -> Located RdrName -> RnM (Located Name)
applyNameMaker mk rdr = do { (n, _fvs) <- runCps (newPatLName mk rdr)
                           ; return n }

-- ----------- Entry point 2: rnBindPat -------------------
-- Binds local names; in a recursive scope that involves other bound vars
--      e.g let { (x, Just y) = e1; ... } in ...
--   * does NOT allows type sig to bind type vars
--   * local namemaker
--   * no unused and duplicate checking
--   * fixities might be coming in
rnBindPat :: NameMaker
          -> LPat RdrName
          -> RnM (LPat Name, FreeVars)
   -- Returned FreeVars are the free variables of the pattern,
   -- of course excluding variables bound by this pattern

rnBindPat name_maker pat = runCps (rnLPatAndThen name_maker pat)

{-
*********************************************************
*                                                      *
        The main event
*                                                      *
*********************************************************
-}

-- ----------- Entry point 3: rnLPatAndThen -------------------
-- General version: parametrized by how you make new names

rnLPatsAndThen :: NameMaker -> [LPat RdrName] -> CpsRn [LPat Name]
rnLPatsAndThen mk = mapM (rnLPatAndThen mk)
  -- Despite the map, the monad ensures that each pattern binds
  -- variables that may be mentioned in subsequent patterns in the list

--------------------
-- The workhorse
rnLPatAndThen :: NameMaker -> LPat RdrName -> CpsRn (LPat Name)
rnLPatAndThen nm lpat = wrapSrcSpanCps (rnPatAndThen nm) lpat

rnPatAndThen :: NameMaker -> Pat RdrName -> CpsRn (Pat Name)
rnPatAndThen _  (WildPat _)   = return (WildPat placeHolderType)
rnPatAndThen mk (ParPat pat)  = do { pat' <- rnLPatAndThen mk pat; return (ParPat pat') }
rnPatAndThen mk (LazyPat pat) = do { pat' <- rnLPatAndThen mk pat; return (LazyPat pat') }
rnPatAndThen mk (BangPat pat) = do { pat' <- rnLPatAndThen mk pat; return (BangPat pat') }
rnPatAndThen mk (VarPat rdr)  = do { loc <- liftCps getSrcSpanM
                                   ; name <- newPatName mk (L loc rdr)
                                   ; return (VarPat name) }
     -- we need to bind pattern variables for view pattern expressions
     -- (e.g. in the pattern (x, x -> y) x needs to be bound in the rhs of the tuple)

rnPatAndThen mk (SigPatIn pat sig)
  -- When renaming a pattern type signature (e.g. f (a :: T) = ...), it is
  -- important to rename its type signature _before_ renaming the rest of the
  -- pattern, so that type variables are first bound by the _outermost_ pattern
  -- type signature they occur in. This keeps the type checker happy when
  -- pattern type signatures happen to be nested (#7827)
  --
  -- f ((Just (x :: a) :: Maybe a)
  -- ~~~~~~~~~~~~~~~~~~~~~~~~~~~^       `a' is first bound here
  -- ~~~~~~~~~~~~~~~^                   the same `a' then used here
  = do { sig' <- rnHsSigCps sig
       ; pat' <- rnLPatAndThen mk pat
       ; return (SigPatIn pat' sig') }

rnPatAndThen mk (LitPat lit)
  | HsString src s <- lit
  = do { ovlStr <- liftCps (xoptM Opt_OverloadedStrings)
       ; if ovlStr
         then rnPatAndThen mk
                           (mkNPat (noLoc (mkHsIsString src s placeHolderType))
                                      Nothing)
         else normal_lit }
  | otherwise = normal_lit
  where
    normal_lit = do { liftCps (rnLit lit); return (LitPat lit) }

rnPatAndThen _ (NPat (L l lit) mb_neg _eq)
  = do { lit'    <- liftCpsFV $ rnOverLit lit
       ; mb_neg' <- liftCpsFV $ case mb_neg of
                      Nothing -> return (Nothing, emptyFVs)
                      Just _  -> do { (neg, fvs) <- lookupSyntaxName negateName
                                    ; return (Just neg, fvs) }
       ; eq' <- liftCpsFV $ lookupSyntaxName eqName
       ; return (NPat (L l lit') mb_neg' eq') }

rnPatAndThen mk (NPlusKPat rdr (L l lit) _ _)
  = do { new_name <- newPatName mk rdr
       ; lit'  <- liftCpsFV $ rnOverLit lit
       ; minus <- liftCpsFV $ lookupSyntaxName minusName
       ; ge    <- liftCpsFV $ lookupSyntaxName geName
       ; return (NPlusKPat (L (nameSrcSpan new_name) new_name)
                           (L l lit') ge minus) }
                -- The Report says that n+k patterns must be in Integral

rnPatAndThen mk (AsPat rdr pat)
  = do { new_name <- newPatLName mk rdr
       ; pat' <- rnLPatAndThen mk pat
       ; return (AsPat new_name pat') }

rnPatAndThen mk p@(ViewPat expr pat _ty)
  = do { liftCps $ do { vp_flag <- xoptM Opt_ViewPatterns
                      ; checkErr vp_flag (badViewPat p) }
         -- Because of the way we're arranging the recursive calls,
         -- this will be in the right context
       ; expr' <- liftCpsFV $ rnLExpr expr
       ; pat' <- rnLPatAndThen mk pat
       -- Note: at this point the PreTcType in ty can only be a placeHolder
       -- ; return (ViewPat expr' pat' ty) }
       ; return (ViewPat expr' pat' placeHolderType) }

rnPatAndThen mk (ConPatIn con stuff)
   -- rnConPatAndThen takes care of reconstructing the pattern
   -- The pattern for the empty list needs to be replaced by an empty explicit list pattern when overloaded lists is turned on.
  = case unLoc con == nameRdrName (dataConName nilDataCon) of
      True    -> do { ol_flag <- liftCps $ xoptM Opt_OverloadedLists
                    ; if ol_flag then rnPatAndThen mk (ListPat [] placeHolderType Nothing)
                                 else rnConPatAndThen mk con stuff}
      False   -> rnConPatAndThen mk con stuff

rnPatAndThen mk (ListPat pats _ _)
  = do { opt_OverloadedLists <- liftCps $ xoptM Opt_OverloadedLists
       ; pats' <- rnLPatsAndThen mk pats
       ; case opt_OverloadedLists of
          True -> do { (to_list_name,_) <- liftCps $ lookupSyntaxName toListName
                     ; return (ListPat pats' placeHolderType
                                       (Just (placeHolderType, to_list_name)))}
          False -> return (ListPat pats' placeHolderType Nothing) }

rnPatAndThen mk (PArrPat pats _)
  = do { pats' <- rnLPatsAndThen mk pats
       ; return (PArrPat pats' placeHolderType) }

rnPatAndThen mk (TuplePat pats boxed _)
  = do { liftCps $ checkTupSize (length pats)
       ; pats' <- rnLPatsAndThen mk pats
       ; return (TuplePat pats' boxed []) }

rnPatAndThen mk (SplicePat splice)
  = do { eith <- liftCpsFV $ rnSplicePat splice
       ; case eith of   -- See Note [rnSplicePat] in RnSplice
           Left  not_yet_renamed -> rnPatAndThen mk not_yet_renamed
           Right already_renamed -> return already_renamed }

rnPatAndThen _ pat = pprPanic "rnLPatAndThen" (ppr pat)


--------------------
rnConPatAndThen :: NameMaker
                -> Located RdrName          -- the constructor
                -> HsConPatDetails RdrName
                -> CpsRn (Pat Name)

rnConPatAndThen mk con (PrefixCon pats)
  = do  { con' <- lookupConCps con
        ; pats' <- rnLPatsAndThen mk pats
        ; return (ConPatIn con' (PrefixCon pats')) }

rnConPatAndThen mk con (InfixCon pat1 pat2)
  = do  { con' <- lookupConCps con
        ; pat1' <- rnLPatAndThen mk pat1
        ; pat2' <- rnLPatAndThen mk pat2
        ; fixity <- liftCps $ lookupFixityRn (unLoc con')
        ; liftCps $ mkConOpPatRn con' fixity pat1' pat2' }

rnConPatAndThen mk con (RecCon rpats)
  = do  { con' <- lookupConCps con
        ; rpats' <- rnHsRecPatsAndThen mk con' rpats
        ; return (ConPatIn con' (RecCon rpats')) }

--------------------
rnHsRecPatsAndThen :: NameMaker
                   -> Located Name      -- Constructor
                   -> HsRecFields RdrName (LPat RdrName)
                   -> CpsRn (HsRecFields Name (LPat Name))
rnHsRecPatsAndThen mk (L _ con) hs_rec_fields@(HsRecFields { rec_dotdot = dd })
  = do { flds <- liftCpsFV $ rnHsRecFields (HsRecFieldPat con) VarPat hs_rec_fields
       ; flds' <- mapM rn_field (flds `zip` [1..])
       ; return (HsRecFields { rec_flds = flds', rec_dotdot = dd }) }
  where
    rn_field (L l fld, n') = do { arg' <- rnLPatAndThen (nested_mk dd mk n')
                                                        (hsRecFieldArg fld)
                                ; return (L l (fld { hsRecFieldArg = arg' })) }

        -- Suppress unused-match reporting for fields introduced by ".."
    nested_mk Nothing  mk                    _  = mk
    nested_mk (Just _) mk@(LetMk {})         _  = mk
    nested_mk (Just n) (LamMk report_unused) n' = LamMk (report_unused && (n' <= n))

{-
************************************************************************
*                                                                      *
        Record fields
*                                                                      *
************************************************************************
-}

data HsRecFieldContext
  = HsRecFieldCon Name
  | HsRecFieldPat Name
  | HsRecFieldUpd

rnHsRecFields
    :: forall arg.
       HsRecFieldContext
    -> (RdrName -> arg) -- When punning, use this to build a new field
    -> HsRecFields RdrName (Located arg)
    -> RnM ([LHsRecField Name (Located arg)], FreeVars)

-- This surprisingly complicated pass
--   a) looks up the field name (possibly using disambiguation)
--   b) fills in puns and dot-dot stuff
-- When we we've finished, we've renamed the LHS, but not the RHS,
-- of each x=e binding
--
-- This is used for record construction and pattern-matching, but not updates.

rnHsRecFields ctxt mk_arg (HsRecFields { rec_flds = flds, rec_dotdot = dotdot })
  = do { pun_ok      <- xoptM Opt_RecordPuns
       ; disambig_ok <- xoptM Opt_DisambiguateRecordFields
       ; parent <- check_disambiguation disambig_ok mb_con
       ; flds1  <- mapM (rn_fld pun_ok parent) flds
       ; mapM_ (addErr . dupFieldErr ctxt) dup_flds
       ; dotdot_flds <- rn_dotdot dotdot mb_con flds1
       ; let all_flds | null dotdot_flds = flds1
                      | otherwise        = flds1 ++ dotdot_flds
       ; return (all_flds, mkFVs (getFieldIds all_flds)) }
  where
    mb_con = case ctxt of
                HsRecFieldCon con | not (isUnboundName con) -> Just con
                HsRecFieldPat con | not (isUnboundName con) -> Just con
                _ {- update or isUnboundName con -}         -> Nothing
           -- The unbound name test is because if the constructor
           -- isn't in scope the constructor lookup will add an error
           -- add an error, but still return an unbound name.
           -- We don't want that to screw up the dot-dot fill-in stuff.

    doc = case mb_con of
            Nothing  -> ptext (sLit "constructor field name")
            Just con -> ptext (sLit "field of constructor") <+> quotes (ppr con)

    rn_fld :: Bool -> Maybe Name -> LHsRecField RdrName (Located arg)
           -> RnM (LHsRecField Name (Located arg))
    rn_fld pun_ok parent (L l (HsRecField { hsRecFieldLbl = L loc (FieldOcc lbl _)
                                          , hsRecFieldArg = arg
<<<<<<< HEAD
                                          , hsRecPun = pun }))
      = do { fld'@(L loc fld_nm) <- wrapLocM (lookupRecFieldOcc parent doc) fld
=======
                                          , hsRecPun      = pun }))
      = do { sel <- setSrcSpan loc $ lookupSubBndrOcc True parent doc lbl
>>>>>>> 43751b24
           ; arg' <- if pun
                     then do { checkErr pun_ok (badPun (L loc lbl))
                             ; return (L loc (mk_arg lbl)) }
                     else return arg
           ; return (L l (HsRecField { hsRecFieldLbl = L loc (FieldOcc lbl sel)
                                     , hsRecFieldArg = arg'
                                     , hsRecPun      = pun })) }

    rn_dotdot :: Maybe Int      -- See Note [DotDot fields] in HsPat
              -> Maybe Name     -- The constructor (Nothing for an
                                --    out of scope constructor)
              -> [LHsRecField Name (Located arg)] -- Explicit fields
              -> RnM [LHsRecField Name (Located arg)]   -- Filled in .. fields
    rn_dotdot Nothing _mb_con _flds     -- No ".." at all
      = return []
    rn_dotdot (Just {}) Nothing _flds   -- Constructor out of scope
      = return []
    rn_dotdot (Just n) (Just con) flds -- ".." on record construction / pat match
      = ASSERT( n == length flds )
        do { loc <- getSrcSpanM -- Rather approximate
           ; dd_flag <- xoptM Opt_RecordWildCards
           ; checkErr dd_flag (needFlagDotDot ctxt)
           ; (rdr_env, lcl_env) <- getRdrEnvs
           ; con_fields <- lookupConstructorFields con
           ; when (null con_fields) (addErr (badDotDotCon con))
           ; let present_flds = map (occNameFS . rdrNameOcc) $ getFieldLbls flds
                 parent_tc = find_tycon rdr_env con

                   -- For constructor uses (but not patterns)
                   -- the arg should be in scope (unqualified)
                   -- ignoring the record field itself
                   -- Eg.  data R = R { x,y :: Int }
                   --      f x = R { .. }   -- Should expand to R {x=x}, not R{x=x,y=y}
                 arg_in_scope lbl
                   = rdr `elemLocalRdrEnv` lcl_env
                   || notNull [ gre | gre <- lookupGRE_RdrName rdr rdr_env
                                    , case gre_par gre of
                                        ParentIs p               -> p /= parent_tc
                                        FldParent { par_is = p } -> p /= parent_tc
                                        NoParent                 -> True ]
                   where
                     rdr = mkVarUnqual lbl

                 dot_dot_gres = [ (lbl, sel, head gres)
                                | fl <- con_fields
                                , let lbl = flLabel fl
                                , let sel = flSelector fl
                                , not (lbl `elem` present_flds)
                                , let gres = lookupGRE_Field_Name rdr_env sel lbl
                                , not (null gres)  -- Check selector is in scope
                                , case ctxt of
                                    HsRecFieldCon {} -> arg_in_scope lbl
                                    _other           -> True ]

           ; addUsedRdrNames (map (\ (_, _, gre) -> greUsedRdrName gre) dot_dot_gres)
           ; return [ L loc (HsRecField
                        { hsRecFieldLbl = L loc (FieldOcc arg_rdr sel)
                        , hsRecFieldArg = L loc (mk_arg arg_rdr)
                        , hsRecPun      = False })
                    | (lbl, sel, _) <- dot_dot_gres
                    , let arg_rdr = mkVarUnqual lbl ] }

    check_disambiguation :: Bool -> Maybe Name -> RnM (Maybe Name)
    -- When disambiguation is on, return name of parent tycon.
    check_disambiguation disambig_ok mb_con
      | disambig_ok, Just con <- mb_con
      = do { env <- getGlobalRdrEnv; return (Just (find_tycon env con)) }
      | otherwise = return Nothing

    find_tycon :: GlobalRdrEnv -> Name {- DataCon -} -> Name {- TyCon -}
    -- Return the parent *type constructor* of the data constructor
    -- That is, the parent of the data constructor.
    -- That's the parent to use for looking up record fields.
    find_tycon env con
      | Just (AConLike (RealDataCon dc)) <- wiredInNameTyThing_maybe con
      = tyConName (dataConTyCon dc)   -- Special case for [], which is built-in syntax
                                      -- and not in the GlobalRdrEnv (Trac #8448)
      | [GRE { gre_par = ParentIs p }] <- lookupGRE_Name env con
      = p

      | otherwise
      = pprPanic "find_tycon" (ppr con $$ ppr (lookupGRE_Name env con))

    dup_flds :: [[RdrName]]
        -- Each list represents a RdrName that occurred more than once
        -- (the list contains all occurrences)
        -- Each list in dup_fields is non-empty
    (_, dup_flds) = removeDups compare (getFieldLbls flds)


rnHsRecUpdFields
    :: [LHsRecUpdField RdrName]
    -> RnM ([LHsRecUpdField Name], FreeVars)
rnHsRecUpdFields flds
  = do { pun_ok        <- xoptM Opt_RecordPuns
       ; overload_ok   <- xoptM Opt_DuplicateRecordFields
       ; (flds1, fvss) <- mapAndUnzipM (rn_fld pun_ok overload_ok) flds
       ; mapM_ (addErr . dupFieldErr HsRecFieldUpd) dup_flds

       -- Check for an empty record update  e {}
       -- NB: don't complain about e { .. }, because rn_dotdot has done that already
       ; when (null flds) $ addErr emptyUpdateErr

       ; return (flds1, plusFVs fvss) }
  where
    doc = ptext (sLit "constructor field name")

    rn_fld :: Bool -> Bool -> LHsRecUpdField RdrName -> RnM (LHsRecUpdField Name, FreeVars)
    rn_fld pun_ok overload_ok (L l (HsRecField { hsRecFieldLbl = L loc f
                                               , hsRecFieldArg = arg
                                               , hsRecPun      = pun }))
      = do { let lbl = rdrNameAmbiguousFieldOcc f
           ; sel <- setSrcSpan loc $
                      -- Defer renaming of overloaded fields to the typechecker
                      -- See Note [Disambiguating record updates] in TcExpr
                      if overload_ok
                          then do { mb <- lookupGlobalOccRn_overloaded overload_ok lbl
                                  ; case mb of
                                      Nothing -> do { addErr (unknownSubordinateErr doc lbl)
                                                    ; return (Right []) }
                                      Just r  -> return r }
                          else fmap Left $ lookupSubBndrOcc True Nothing doc lbl
           ; arg' <- if pun
                     then do { checkErr pun_ok (badPun (L loc lbl))
                             ; return (L loc (HsVar lbl)) }
                     else return arg
           ; (arg'', fvs) <- rnLExpr arg'

           ; let fvs' = case sel of
                          Left sel_name -> fvs `addOneFV` sel_name
                          Right [FieldOcc _ sel_name] -> fvs `addOneFV` sel_name
                          Right _       -> fvs
                 lbl' = case sel of
                          Left sel_name -> L loc (Unambiguous lbl sel_name)
                          Right [FieldOcc lbl sel_name] -> L loc (Unambiguous lbl sel_name)
                          Right _       -> L loc (Ambiguous   lbl PlaceHolder)

           ; return (L l (HsRecField { hsRecFieldLbl = lbl'
                                     , hsRecFieldArg = arg''
                                     , hsRecPun      = pun }), fvs') }

    dup_flds :: [[RdrName]]
        -- Each list represents a RdrName that occurred more than once
        -- (the list contains all occurrences)
        -- Each list in dup_fields is non-empty
    (_, dup_flds) = removeDups compare (getFieldUpdLbls flds)



getFieldIds :: [LHsRecField Name arg] -> [Name]
getFieldIds flds = map (unLoc . hsRecFieldSel . unLoc) flds

getFieldLbls :: [LHsRecField id arg] -> [RdrName]
getFieldLbls flds = map (rdrNameFieldOcc . unLoc . hsRecFieldLbl . unLoc) flds

getFieldUpdLbls :: [LHsRecUpdField id] -> [RdrName]
getFieldUpdLbls flds = map (rdrNameAmbiguousFieldOcc . unLoc . hsRecFieldLbl . unLoc) flds

needFlagDotDot :: HsRecFieldContext -> SDoc
needFlagDotDot ctxt = vcat [ptext (sLit "Illegal `..' in record") <+> pprRFC ctxt,
                            ptext (sLit "Use RecordWildCards to permit this")]

badDotDotCon :: Name -> SDoc
badDotDotCon con
  = vcat [ ptext (sLit "Illegal `..' notation for constructor") <+> quotes (ppr con)
         , nest 2 (ptext (sLit "The constructor has no labelled fields")) ]

emptyUpdateErr :: SDoc
emptyUpdateErr = ptext (sLit "Empty record update")

badPun :: Located RdrName -> SDoc
badPun fld = vcat [ptext (sLit "Illegal use of punning for field") <+> quotes (ppr fld),
                   ptext (sLit "Use NamedFieldPuns to permit this")]

dupFieldErr :: HsRecFieldContext -> [RdrName] -> SDoc
dupFieldErr ctxt dups
  = hsep [ptext (sLit "duplicate field name"),
          quotes (ppr (head dups)),
          ptext (sLit "in record"), pprRFC ctxt]

pprRFC :: HsRecFieldContext -> SDoc
pprRFC (HsRecFieldCon {}) = ptext (sLit "construction")
pprRFC (HsRecFieldPat {}) = ptext (sLit "pattern")
pprRFC (HsRecFieldUpd {}) = ptext (sLit "update")

{-
************************************************************************
*                                                                      *
\subsubsection{Literals}
*                                                                      *
************************************************************************

When literals occur we have to make sure
that the types and classes they involve
are made available.
-}

rnLit :: HsLit -> RnM ()
rnLit (HsChar _ c) = checkErr (inCharRange c) (bogusCharError c)
rnLit _ = return ()

-- Turn a Fractional-looking literal which happens to be an integer into an
-- Integer-looking literal.
generalizeOverLitVal :: OverLitVal -> OverLitVal
generalizeOverLitVal (HsFractional (FL {fl_text=src,fl_value=val}))
    | denominator val == 1 = HsIntegral src (numerator val)
generalizeOverLitVal lit = lit

rnOverLit :: HsOverLit t -> RnM (HsOverLit Name, FreeVars)
rnOverLit origLit
  = do  { opt_NumDecimals <- xoptM Opt_NumDecimals
        ; let { lit@(OverLit {ol_val=val})
            | opt_NumDecimals = origLit {ol_val = generalizeOverLitVal (ol_val origLit)}
            | otherwise       = origLit
          }
        ; let std_name = hsOverLitName val
        ; (from_thing_name, fvs) <- lookupSyntaxName std_name
        ; let rebindable = case from_thing_name of
                                HsVar v -> v /= std_name
                                _       -> panic "rnOverLit"
        ; return (lit { ol_witness = from_thing_name
                      , ol_rebindable = rebindable
                      , ol_type = placeHolderType }, fvs) }

{-
************************************************************************
*                                                                      *
\subsubsection{Errors}
*                                                                      *
************************************************************************
-}

patSigErr :: Outputable a => a -> SDoc
patSigErr ty
  =  (ptext (sLit "Illegal signature in pattern:") <+> ppr ty)
        $$ nest 4 (ptext (sLit "Use ScopedTypeVariables to permit it"))

bogusCharError :: Char -> SDoc
bogusCharError c
  = ptext (sLit "character literal out of range: '\\") <> char c  <> char '\''

badViewPat :: Pat RdrName -> SDoc
badViewPat pat = vcat [ptext (sLit "Illegal view pattern: ") <+> ppr pat,
                       ptext (sLit "Use ViewPatterns to enable view patterns")]<|MERGE_RESOLUTION|>--- conflicted
+++ resolved
@@ -554,13 +554,8 @@
            -> RnM (LHsRecField Name (Located arg))
     rn_fld pun_ok parent (L l (HsRecField { hsRecFieldLbl = L loc (FieldOcc lbl _)
                                           , hsRecFieldArg = arg
-<<<<<<< HEAD
-                                          , hsRecPun = pun }))
-      = do { fld'@(L loc fld_nm) <- wrapLocM (lookupRecFieldOcc parent doc) fld
-=======
                                           , hsRecPun      = pun }))
-      = do { sel <- setSrcSpan loc $ lookupSubBndrOcc True parent doc lbl
->>>>>>> 43751b24
+      = do { sel <- setSrcSpan loc $ lookupRecFieldOcc parent doc lbl
            ; arg' <- if pun
                      then do { checkErr pun_ok (badPun (L loc lbl))
                              ; return (L loc (mk_arg lbl)) }
@@ -682,7 +677,7 @@
                                       Nothing -> do { addErr (unknownSubordinateErr doc lbl)
                                                     ; return (Right []) }
                                       Just r  -> return r }
-                          else fmap Left $ lookupSubBndrOcc True Nothing doc lbl
+                          else fmap Left $ lookupGlobalOccRn lbl
            ; arg' <- if pun
                      then do { checkErr pun_ok (badPun (L loc lbl))
                              ; return (L loc (HsVar lbl)) }
