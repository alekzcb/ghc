--- conflicted
+++ resolved
@@ -210,15 +210,7 @@
        ; (_wrap, wanted) <- addErrCtxt (mk_msg allow_ambiguous) $
                             captureConstraints $
                             tcSubType_NC ctxt ty' ty'
-<<<<<<< HEAD
-       ; -- whenNoErrs $  -- only run the simplifier if we have a clean
-                       -- environment. Otherwise we might trip.
-                       -- example: indexed-types/should_fail/BadSock
-                       -- fails in DEBUG mode without this
-         simplifyAmbiguityCheck ty wanted
-=======
        ; simplifyAmbiguityCheck ty wanted
->>>>>>> d2a2d5eb
 
        ; traceTc "Done ambiguity check for" (ppr ty) }
 
