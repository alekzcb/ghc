--- conflicted
+++ resolved
@@ -1,14 +1,6 @@
-<<<<<<< HEAD
-
-T10351.hs:6:7: error:
-    No instance for (C [t0]) arising from a use of ‘op’
-    In the expression: op [x]
-    In an equation for ‘f’: f x = op [x]
-=======
-
-T10351.hs:6:1: error:
-    Non type-variable argument in the constraint: C [t]
-    (Use FlexibleContexts to permit this)
-    When checking that ‘f’ has the inferred type
-      f :: forall t. C [t] => t -> ()
->>>>>>> 64dba511
+
+T10351.hs:6:1: error:
+    Non type-variable argument in the constraint: C [t]
+    (Use FlexibleContexts to permit this)
+    When checking that ‘f’ has the inferred type
+      f :: forall t. C [t] => t -> ()