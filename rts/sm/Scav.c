/* -----------------------------------------------------------------------------
 *
 * (c) The GHC Team 1998-2008
 *
 * Generational garbage collector: scavenging functions
 *
 * Documentation on the architecture of the Garbage Collector can be
 * found in the online commentary:
 *
 *   http://hackage.haskell.org/trac/ghc/wiki/Commentary/Rts/Storage/GC
 *
 * ---------------------------------------------------------------------------*/

#include "PosixSource.h"
#include "Rts.h"

#include "Storage.h"
#include "GC.h"
#include "GCThread.h"
#include "GCUtils.h"
#include "Compact.h"
#include "MarkStack.h"
#include "Evac.h"
#include "Scav.h"
#include "Apply.h"
#include "Trace.h"
#include "Sanity.h"
#include "Capability.h"
#include "LdvProfile.h"

static void scavenge_stack (StgPtr p, StgPtr stack_end);

static void scavenge_large_bitmap (StgPtr p,
				   StgLargeBitmap *large_bitmap,
				   nat size );

#if defined(THREADED_RTS) && !defined(PARALLEL_GC)
# define evacuate(a) evacuate1(a)
# define scavenge_loop(a) scavenge_loop1(a)
# define scavenge_block(a) scavenge_block1(a)
# define scavenge_mutable_list(bd,g) scavenge_mutable_list1(bd,g)
# define scavenge_capability_mut_lists(cap) scavenge_capability_mut_Lists1(cap)
#endif

/* -----------------------------------------------------------------------------
   Scavenge a TSO.
   -------------------------------------------------------------------------- */

static void
scavengeTSO (StgTSO *tso)
{
    rtsBool saved_eager;

    debugTrace(DEBUG_gc,"scavenging thread %d",(int)tso->id);

    // update the pointer from the Task.
    if (tso->bound != NULL) {
        tso->bound->tso = tso;
    }

    saved_eager = gct->eager_promotion;
    gct->eager_promotion = rtsFalse;

    evacuate((StgClosure **)&tso->blocked_exceptions);
    evacuate((StgClosure **)&tso->bq);

    evacuate((StgClosure **)&tso->schedule_scont_action);
    evacuate((StgClosure **)&tso->yield_control_action);
    evacuate((StgClosure **)&tso->finalizer);
    evacuate((StgClosure **)&tso->scont_status);
    evacuate((StgClosure **)&tso->tls);

    // scavange current transaction record
    evacuate((StgClosure **)&tso->trec);
    evacuate((StgClosure **)&tso->stackobj);

    evacuate((StgClosure **)&tso->_link);
    if (   tso->why_blocked == BlockedOnMVar
      	|| tso->why_blocked == BlockedOnBlackHole
      	|| tso->why_blocked == BlockedOnMsgThrowTo
        || tso->why_blocked == NotBlocked
        || tso->why_blocked == Yielded
        || tso->why_blocked == BlockedInHaskell
	) {
	evacuate(&tso->block_info.closure);
    }
#ifdef THREADED_RTS
    // in the THREADED_RTS, block_info.closure must always point to a
    // valid closure, because we assume this in throwTo().  In the
    // non-threaded RTS it might be a FD (for
    // BlockedOnRead/BlockedOnWrite) or a time value (BlockedOnDelay)
    else {
        tso->block_info.closure = (StgClosure *)END_TSO_QUEUE;
    }
#endif

    tso->dirty = gct->failed_to_evac;

    gct->eager_promotion = saved_eager;
}

/* -----------------------------------------------------------------------------
   Mutable arrays of pointers
   -------------------------------------------------------------------------- */

static StgPtr scavenge_mut_arr_ptrs (StgMutArrPtrs *a)
{
    W_ m;
    rtsBool any_failed;
    StgPtr p, q;

    any_failed = rtsFalse;
    p = (StgPtr)&a->payload[0];
    for (m = 0; (int)m < (int)mutArrPtrsCards(a->ptrs) - 1; m++)
    {
        q = p + (1 << MUT_ARR_PTRS_CARD_BITS);
        for (; p < q; p++) {
            evacuate((StgClosure**)p);
        }
        if (gct->failed_to_evac) {
            any_failed = rtsTrue;
            *mutArrPtrsCard(a,m) = 1;
            gct->failed_to_evac = rtsFalse;
        } else {
            *mutArrPtrsCard(a,m) = 0;
        }
    }

    q = (StgPtr)&a->payload[a->ptrs];
    if (p < q) {
        for (; p < q; p++) {
            evacuate((StgClosure**)p);
        }
        if (gct->failed_to_evac) {
            any_failed = rtsTrue;
            *mutArrPtrsCard(a,m) = 1;
            gct->failed_to_evac = rtsFalse;
        } else {
            *mutArrPtrsCard(a,m) = 0;
        }
    }

    gct->failed_to_evac = any_failed;
    return (StgPtr)a + mut_arr_ptrs_sizeW(a);
}

// scavenge only the marked areas of a MUT_ARR_PTRS
static StgPtr scavenge_mut_arr_ptrs_marked (StgMutArrPtrs *a)
{
    W_ m;
    StgPtr p, q;
    rtsBool any_failed;

    any_failed = rtsFalse;
    for (m = 0; m < mutArrPtrsCards(a->ptrs); m++)
    {
        if (*mutArrPtrsCard(a,m) != 0) {
            p = (StgPtr)&a->payload[m << MUT_ARR_PTRS_CARD_BITS];
            q = stg_min(p + (1 << MUT_ARR_PTRS_CARD_BITS),
                        (StgPtr)&a->payload[a->ptrs]);
            for (; p < q; p++) {
                evacuate((StgClosure**)p);
            }
            if (gct->failed_to_evac) {
                any_failed = rtsTrue;
                gct->failed_to_evac = rtsFalse;
            } else {
                *mutArrPtrsCard(a,m) = 0;
            }
        }
    }

    gct->failed_to_evac = any_failed;
    return (StgPtr)a + mut_arr_ptrs_sizeW(a);
}

/* -----------------------------------------------------------------------------
   Blocks of function args occur on the stack (at the top) and
   in PAPs.
   -------------------------------------------------------------------------- */

STATIC_INLINE StgPtr
scavenge_arg_block (StgFunInfoTable *fun_info, StgClosure **args)
{
    StgPtr p;
    StgWord bitmap;
    nat size;

    p = (StgPtr)args;
    switch (fun_info->f.fun_type) {
    case ARG_GEN:
	bitmap = BITMAP_BITS(fun_info->f.b.bitmap);
	size = BITMAP_SIZE(fun_info->f.b.bitmap);
	goto small_bitmap;
    case ARG_GEN_BIG:
	size = GET_FUN_LARGE_BITMAP(fun_info)->size;
	scavenge_large_bitmap(p, GET_FUN_LARGE_BITMAP(fun_info), size);
	p += size;
	break;
    default:
	bitmap = BITMAP_BITS(stg_arg_bitmaps[fun_info->f.fun_type]);
	size = BITMAP_SIZE(stg_arg_bitmaps[fun_info->f.fun_type]);
    small_bitmap:
	while (size > 0) {
	    if ((bitmap & 1) == 0) {
		evacuate((StgClosure **)p);
	    }
	    p++;
	    bitmap = bitmap >> 1;
	    size--;
	}
	break;
    }
    return p;
}

STATIC_INLINE GNUC_ATTR_HOT StgPtr
scavenge_PAP_payload (StgClosure *fun, StgClosure **payload, StgWord size)
{
    StgPtr p;
    StgWord bitmap;
    StgFunInfoTable *fun_info;

    fun_info = get_fun_itbl(UNTAG_CLOSURE(fun));
    ASSERT(fun_info->i.type != PAP);
    p = (StgPtr)payload;

    switch (fun_info->f.fun_type) {
    case ARG_GEN:
	bitmap = BITMAP_BITS(fun_info->f.b.bitmap);
	goto small_bitmap;
    case ARG_GEN_BIG:
	scavenge_large_bitmap(p, GET_FUN_LARGE_BITMAP(fun_info), size);
	p += size;
	break;
    case ARG_BCO:
	scavenge_large_bitmap((StgPtr)payload, BCO_BITMAP(fun), size);
	p += size;
	break;
    default:
	bitmap = BITMAP_BITS(stg_arg_bitmaps[fun_info->f.fun_type]);
    small_bitmap:
	while (size > 0) {
	    if ((bitmap & 1) == 0) {
		evacuate((StgClosure **)p);
	    }
	    p++;
	    bitmap = bitmap >> 1;
	    size--;
	}
	break;
    }
    return p;
}

STATIC_INLINE GNUC_ATTR_HOT StgPtr
scavenge_PAP (StgPAP *pap)
{
    evacuate(&pap->fun);
    return scavenge_PAP_payload (pap->fun, pap->payload, pap->n_args);
}

STATIC_INLINE StgPtr
scavenge_AP (StgAP *ap)
{
    evacuate(&ap->fun);
    return scavenge_PAP_payload (ap->fun, ap->payload, ap->n_args);
}

/* -----------------------------------------------------------------------------
   Scavenge SRTs
   -------------------------------------------------------------------------- */

/* Similar to scavenge_large_bitmap(), but we don't write back the
 * pointers we get back from evacuate().
 */
static void
scavenge_large_srt_bitmap( StgLargeSRT *large_srt )
{
    nat i, b, size;
    StgWord bitmap;
    StgClosure **p;

    b = 0;
    bitmap = large_srt->l.bitmap[b];
    size   = (nat)large_srt->l.size;
    p      = (StgClosure **)large_srt->srt;
    for (i = 0; i < size; ) {
	if ((bitmap & 1) != 0) {
	    evacuate(p);
	}
	i++;
	p++;
	if (i % BITS_IN(W_) == 0) {
	    b++;
	    bitmap = large_srt->l.bitmap[b];
	} else {
	    bitmap = bitmap >> 1;
	}
    }
}

/* evacuate the SRT.  If srt_bitmap is zero, then there isn't an
 * srt field in the info table.  That's ok, because we'll
 * never dereference it.
 */
STATIC_INLINE GNUC_ATTR_HOT void
scavenge_srt (StgClosure **srt, nat srt_bitmap)
{
  nat bitmap;
  StgClosure **p;

  bitmap = srt_bitmap;
  p = srt;

  if (bitmap == (StgHalfWord)(-1)) {
      scavenge_large_srt_bitmap( (StgLargeSRT *)srt );
      return;
  }

  while (bitmap != 0) {
      if ((bitmap & 1) != 0) {
#if defined(COMPILING_WINDOWS_DLL)
	  // Special-case to handle references to closures hiding out in DLLs, since
	  // double indirections required to get at those. The code generator knows
	  // which is which when generating the SRT, so it stores the (indirect)
	  // reference to the DLL closure in the table by first adding one to it.
	  // We check for this here, and undo the addition before evacuating it.
	  //
	  // If the SRT entry hasn't got bit 0 set, the SRT entry points to a
	  // closure that's fixed at link-time, and no extra magic is required.
	  if ( (W_)(*srt) & 0x1 ) {
	      evacuate( (StgClosure**) ((W_) (*srt) & ~0x1));
	  } else {
	      evacuate(p);
	  }
#else
	  evacuate(p);
#endif
      }
      p++;
      bitmap = bitmap >> 1;
  }
}


STATIC_INLINE GNUC_ATTR_HOT void
scavenge_thunk_srt(const StgInfoTable *info)
{
    StgThunkInfoTable *thunk_info;

    if (!major_gc) return;

    thunk_info = itbl_to_thunk_itbl(info);
    scavenge_srt((StgClosure **)GET_SRT(thunk_info), thunk_info->i.srt_bitmap);
}

STATIC_INLINE GNUC_ATTR_HOT void
scavenge_fun_srt(const StgInfoTable *info)
{
    StgFunInfoTable *fun_info;

    if (!major_gc) return;

    fun_info = itbl_to_fun_itbl(info);
    scavenge_srt((StgClosure **)GET_FUN_SRT(fun_info), fun_info->i.srt_bitmap);
}

/* -----------------------------------------------------------------------------
   Scavenge a block from the given scan pointer up to bd->free.

   evac_gen_no is set by the caller to be either zero (for a step in a
   generation < N) or G where G is the generation of the step being
   scavenged.

   We sometimes temporarily change evac_gen_no back to zero if we're
   scavenging a mutable object where eager promotion isn't such a good
   idea.
   -------------------------------------------------------------------------- */

static GNUC_ATTR_HOT void
scavenge_block (bdescr *bd)
{
  StgPtr p, q;
  StgInfoTable *info;
  rtsBool saved_eager_promotion;
  gen_workspace *ws;

  debugTrace(DEBUG_gc, "scavenging block %p (gen %d) @ %p",
	     bd->start, bd->gen_no, bd->u.scan);

  gct->scan_bd = bd;
  gct->evac_gen_no = bd->gen_no;
  saved_eager_promotion = gct->eager_promotion;
  gct->failed_to_evac = rtsFalse;

  ws = &gct->gens[bd->gen->no];

  p = bd->u.scan;

  // we might be evacuating into the very object that we're
  // scavenging, so we have to check the real bd->free pointer each
  // time around the loop.
  while (p < bd->free || (bd == ws->todo_bd && p < ws->todo_free)) {

      ASSERT(bd->link == NULL);
    ASSERT(LOOKS_LIKE_CLOSURE_PTR(p));
    info = get_itbl((StgClosure *)p);

    ASSERT(gct->thunk_selector_depth == 0);

    q = p;
    switch (info->type) {

    case MVAR_CLEAN:
    case MVAR_DIRTY:
    {
	StgMVar *mvar = ((StgMVar *)p);
	gct->eager_promotion = rtsFalse;
	evacuate((StgClosure **)&mvar->head);
	evacuate((StgClosure **)&mvar->tail);
	evacuate((StgClosure **)&mvar->value);
	gct->eager_promotion = saved_eager_promotion;

	if (gct->failed_to_evac) {
	    mvar->header.info = &stg_MVAR_DIRTY_info;
	} else {
	    mvar->header.info = &stg_MVAR_CLEAN_info;
	}
	p += sizeofW(StgMVar);
	break;
    }

    case TVAR:
    {
	StgTVar *tvar = ((StgTVar *)p);
	gct->eager_promotion = rtsFalse;
        evacuate((StgClosure **)&tvar->current_value);
        evacuate((StgClosure **)&tvar->first_watch_queue_entry);
	gct->eager_promotion = saved_eager_promotion;

	if (gct->failed_to_evac) {
	    tvar->header.info = &stg_TVAR_DIRTY_info;
	} else {
	    tvar->header.info = &stg_TVAR_CLEAN_info;
	}
	p += sizeofW(StgTVar);
	break;
    }

    case FUN_2_0:
	scavenge_fun_srt(info);
	evacuate(&((StgClosure *)p)->payload[1]);
	evacuate(&((StgClosure *)p)->payload[0]);
	p += sizeofW(StgHeader) + 2;
	break;

    case THUNK_2_0:
	scavenge_thunk_srt(info);
	evacuate(&((StgThunk *)p)->payload[1]);
	evacuate(&((StgThunk *)p)->payload[0]);
	p += sizeofW(StgThunk) + 2;
	break;

    case CONSTR_2_0:
	evacuate(&((StgClosure *)p)->payload[1]);
	evacuate(&((StgClosure *)p)->payload[0]);
	p += sizeofW(StgHeader) + 2;
	break;

    case THUNK_1_0:
	scavenge_thunk_srt(info);
	evacuate(&((StgThunk *)p)->payload[0]);
	p += sizeofW(StgThunk) + 1;
	break;

    case FUN_1_0:
	scavenge_fun_srt(info);
    case CONSTR_1_0:
	evacuate(&((StgClosure *)p)->payload[0]);
	p += sizeofW(StgHeader) + 1;
	break;

    case THUNK_0_1:
	scavenge_thunk_srt(info);
	p += sizeofW(StgThunk) + 1;
	break;

    case FUN_0_1:
	scavenge_fun_srt(info);
    case CONSTR_0_1:
	p += sizeofW(StgHeader) + 1;
	break;

    case THUNK_0_2:
	scavenge_thunk_srt(info);
	p += sizeofW(StgThunk) + 2;
	break;

    case FUN_0_2:
	scavenge_fun_srt(info);
    case CONSTR_0_2:
	p += sizeofW(StgHeader) + 2;
	break;

    case THUNK_1_1:
	scavenge_thunk_srt(info);
	evacuate(&((StgThunk *)p)->payload[0]);
	p += sizeofW(StgThunk) + 2;
	break;

    case FUN_1_1:
	scavenge_fun_srt(info);
    case CONSTR_1_1:
	evacuate(&((StgClosure *)p)->payload[0]);
	p += sizeofW(StgHeader) + 2;
	break;

    case FUN:
	scavenge_fun_srt(info);
	goto gen_obj;

    case THUNK:
    {
	StgPtr end;

	scavenge_thunk_srt(info);
	end = (P_)((StgThunk *)p)->payload + info->layout.payload.ptrs;
	for (p = (P_)((StgThunk *)p)->payload; p < end; p++) {
	    evacuate((StgClosure **)p);
	}
	p += info->layout.payload.nptrs;
	break;
    }

    gen_obj:
    case CONSTR:
    case WEAK:
    case PRIM:
    {
	StgPtr end;

	end = (P_)((StgClosure *)p)->payload + info->layout.payload.ptrs;
	for (p = (P_)((StgClosure *)p)->payload; p < end; p++) {
	    evacuate((StgClosure **)p);
	}
	p += info->layout.payload.nptrs;
	break;
    }

    case BCO: {
	StgBCO *bco = (StgBCO *)p;
	evacuate((StgClosure **)&bco->instrs);
	evacuate((StgClosure **)&bco->literals);
	evacuate((StgClosure **)&bco->ptrs);
	p += bco_sizeW(bco);
	break;
    }

    case IND_PERM:
    case BLACKHOLE:
	evacuate(&((StgInd *)p)->indirectee);
	p += sizeofW(StgInd);
	break;

    case MUT_VAR_CLEAN:
    case MUT_VAR_DIRTY:
	gct->eager_promotion = rtsFalse;
	evacuate(&((StgMutVar *)p)->var);
	gct->eager_promotion = saved_eager_promotion;

	if (gct->failed_to_evac) {
	    ((StgClosure *)q)->header.info = &stg_MUT_VAR_DIRTY_info;
	} else {
	    ((StgClosure *)q)->header.info = &stg_MUT_VAR_CLEAN_info;
	}
	p += sizeofW(StgMutVar);
	break;

    case BLOCKING_QUEUE:
    {
        StgBlockingQueue *bq = (StgBlockingQueue *)p;

	gct->eager_promotion = rtsFalse;
        evacuate(&bq->bh);
        evacuate((StgClosure**)&bq->owner);
        evacuate((StgClosure**)&bq->queue);
        evacuate((StgClosure**)&bq->link);
	gct->eager_promotion = saved_eager_promotion;

	if (gct->failed_to_evac) {
	    bq->header.info = &stg_BLOCKING_QUEUE_DIRTY_info;
	} else {
	    bq->header.info = &stg_BLOCKING_QUEUE_CLEAN_info;
	}
        p += sizeofW(StgBlockingQueue);
        break;
    }

    case THUNK_SELECTOR:
    {
	StgSelector *s = (StgSelector *)p;
	evacuate(&s->selectee);
	p += THUNK_SELECTOR_sizeW();
	break;
    }

    // A chunk of stack saved in a heap object
    case AP_STACK:
    {
	StgAP_STACK *ap = (StgAP_STACK *)p;

	evacuate(&ap->fun);
	scavenge_stack((StgPtr)ap->payload, (StgPtr)ap->payload + ap->size);
	p = (StgPtr)ap->payload + ap->size;
	break;
    }

    case PAP:
	p = scavenge_PAP((StgPAP *)p);
	break;

    case AP:
	p = scavenge_AP((StgAP *)p);
	break;

    case ARR_WORDS:
	// nothing to follow
	p += arr_words_sizeW((StgArrWords *)p);
	break;

    case MUT_ARR_PTRS_CLEAN:
    case MUT_ARR_PTRS_DIRTY:
    {
        // We don't eagerly promote objects pointed to by a mutable
        // array, but if we find the array only points to objects in
        // the same or an older generation, we mark it "clean" and
        // avoid traversing it during minor GCs.
        gct->eager_promotion = rtsFalse;

        p = scavenge_mut_arr_ptrs((StgMutArrPtrs*)p);

	if (gct->failed_to_evac) {
	    ((StgClosure *)q)->header.info = &stg_MUT_ARR_PTRS_DIRTY_info;
	} else {
	    ((StgClosure *)q)->header.info = &stg_MUT_ARR_PTRS_CLEAN_info;
	}

	gct->eager_promotion = saved_eager_promotion;
	gct->failed_to_evac = rtsTrue; // always put it on the mutable list.
	break;
    }

    case MUT_ARR_PTRS_FROZEN:
    case MUT_ARR_PTRS_FROZEN0:
	// follow everything
    {
        p = scavenge_mut_arr_ptrs((StgMutArrPtrs*)p);

	// If we're going to put this object on the mutable list, then
	// set its info ptr to MUT_ARR_PTRS_FROZEN0 to indicate that.
	if (gct->failed_to_evac) {
            ((StgClosure *)q)->header.info = &stg_MUT_ARR_PTRS_FROZEN0_info;
	} else {
	    ((StgClosure *)q)->header.info = &stg_MUT_ARR_PTRS_FROZEN_info;
	}
	break;
    }

    case TSO:
    {
        scavengeTSO((StgTSO *)p);
        p += sizeofW(StgTSO);
	break;
    }

    case STACK:
    {
        StgStack *stack = (StgStack*)p;

        gct->eager_promotion = rtsFalse;

        scavenge_stack(stack->sp, stack->stack + stack->stack_size);
        stack->dirty = gct->failed_to_evac;
        p += stack_sizeW(stack);

        gct->eager_promotion = saved_eager_promotion;
        break;
    }

    case MUT_PRIM:
      {
	StgPtr end;

	gct->eager_promotion = rtsFalse;

	end = (P_)((StgClosure *)p)->payload + info->layout.payload.ptrs;
	for (p = (P_)((StgClosure *)p)->payload; p < end; p++) {
	    evacuate((StgClosure **)p);
	}
	p += info->layout.payload.nptrs;

	gct->eager_promotion = saved_eager_promotion;
	gct->failed_to_evac = rtsTrue; // mutable
	break;
      }

    case TREC_CHUNK:
      {
	StgWord i;
	StgTRecChunk *tc = ((StgTRecChunk *) p);
	TRecEntry *e = &(tc -> entries[0]);
	gct->eager_promotion = rtsFalse;
	evacuate((StgClosure **)&tc->prev_chunk);
	for (i = 0; i < tc -> next_entry_idx; i ++, e++ ) {
	  evacuate((StgClosure **)&e->tvar);
	  evacuate((StgClosure **)&e->expected_value);
	  evacuate((StgClosure **)&e->new_value);
	}
	gct->eager_promotion = saved_eager_promotion;
	gct->failed_to_evac = rtsTrue; // mutable
	p += sizeofW(StgTRecChunk);
	break;
      }

    default:
	barf("scavenge: unimplemented/strange closure type %d @ %p",
	     info->type, p);
    }

    /*
     * We need to record the current object on the mutable list if
     *  (a) It is actually mutable, or
     *  (b) It contains pointers to a younger generation.
     * Case (b) arises if we didn't manage to promote everything that
     * the current object points to into the current generation.
     */
    if (gct->failed_to_evac) {
	gct->failed_to_evac = rtsFalse;
	if (bd->gen_no > 0) {
	    recordMutableGen_GC((StgClosure *)q, bd->gen_no);
	}
    }
  }

  if (p > bd->free)  {
      gct->copied += ws->todo_free - bd->free;
      bd->free = p;
  }

  debugTrace(DEBUG_gc, "   scavenged %ld bytes",
             (unsigned long)((bd->free - bd->u.scan) * sizeof(W_)));

  // update stats: this is a block that has been scavenged
  gct->scanned += bd->free - bd->u.scan;
  bd->u.scan = bd->free;

  if (bd != ws->todo_bd) {
      // we're not going to evac any more objects into
      // this block, so push it now.
      push_scanned_block(bd, ws);
  }

  gct->scan_bd = NULL;
}
/* -----------------------------------------------------------------------------
   Scavenge everything on the mark stack.

   This is slightly different from scavenge():
      - we don't walk linearly through the objects, so the scavenger
        doesn't need to advance the pointer on to the next object.
   -------------------------------------------------------------------------- */

static void
scavenge_mark_stack(void)
{
    StgPtr p, q;
    StgInfoTable *info;
    rtsBool saved_eager_promotion;

    gct->evac_gen_no = oldest_gen->no;
    saved_eager_promotion = gct->eager_promotion;

    while ((p = pop_mark_stack())) {

	ASSERT(LOOKS_LIKE_CLOSURE_PTR(p));
	info = get_itbl((StgClosure *)p);

	q = p;
        switch (info->type) {

        case MVAR_CLEAN:
        case MVAR_DIRTY:
        {
            StgMVar *mvar = ((StgMVar *)p);
            gct->eager_promotion = rtsFalse;
            evacuate((StgClosure **)&mvar->head);
            evacuate((StgClosure **)&mvar->tail);
            evacuate((StgClosure **)&mvar->value);
            gct->eager_promotion = saved_eager_promotion;

            if (gct->failed_to_evac) {
                mvar->header.info = &stg_MVAR_DIRTY_info;
            } else {
                mvar->header.info = &stg_MVAR_CLEAN_info;
            }
            break;
        }

        case TVAR:
        {
            StgTVar *tvar = ((StgTVar *)p);
            gct->eager_promotion = rtsFalse;
            evacuate((StgClosure **)&tvar->current_value);
            evacuate((StgClosure **)&tvar->first_watch_queue_entry);
            gct->eager_promotion = saved_eager_promotion;

            if (gct->failed_to_evac) {
                tvar->header.info = &stg_TVAR_DIRTY_info;
            } else {
                tvar->header.info = &stg_TVAR_CLEAN_info;
            }
            break;
        }

	case FUN_2_0:
	    scavenge_fun_srt(info);
	    evacuate(&((StgClosure *)p)->payload[1]);
	    evacuate(&((StgClosure *)p)->payload[0]);
	    break;

	case THUNK_2_0:
	    scavenge_thunk_srt(info);
	    evacuate(&((StgThunk *)p)->payload[1]);
	    evacuate(&((StgThunk *)p)->payload[0]);
	    break;

	case CONSTR_2_0:
	    evacuate(&((StgClosure *)p)->payload[1]);
	    evacuate(&((StgClosure *)p)->payload[0]);
	    break;

	case FUN_1_0:
	case FUN_1_1:
	    scavenge_fun_srt(info);
	    evacuate(&((StgClosure *)p)->payload[0]);
	    break;

	case THUNK_1_0:
	case THUNK_1_1:
	    scavenge_thunk_srt(info);
	    evacuate(&((StgThunk *)p)->payload[0]);
	    break;

	case CONSTR_1_0:
	case CONSTR_1_1:
	    evacuate(&((StgClosure *)p)->payload[0]);
	    break;

	case FUN_0_1:
	case FUN_0_2:
	    scavenge_fun_srt(info);
	    break;

	case THUNK_0_1:
	case THUNK_0_2:
	    scavenge_thunk_srt(info);
	    break;

	case CONSTR_0_1:
	case CONSTR_0_2:
	    break;

	case FUN:
	    scavenge_fun_srt(info);
	    goto gen_obj;

	case THUNK:
	{
	    StgPtr end;

	    scavenge_thunk_srt(info);
	    end = (P_)((StgThunk *)p)->payload + info->layout.payload.ptrs;
	    for (p = (P_)((StgThunk *)p)->payload; p < end; p++) {
		evacuate((StgClosure **)p);
	    }
	    break;
	}

	gen_obj:
	case CONSTR:
	case WEAK:
	case PRIM:
	{
	    StgPtr end;

	    end = (P_)((StgClosure *)p)->payload + info->layout.payload.ptrs;
	    for (p = (P_)((StgClosure *)p)->payload; p < end; p++) {
		evacuate((StgClosure **)p);
	    }
	    break;
	}

	case BCO: {
	    StgBCO *bco = (StgBCO *)p;
	    evacuate((StgClosure **)&bco->instrs);
	    evacuate((StgClosure **)&bco->literals);
	    evacuate((StgClosure **)&bco->ptrs);
	    break;
	}

	case IND_PERM:
	    // don't need to do anything here: the only possible case
	    // is that we're in a 1-space compacting collector, with
	    // no "old" generation.
	    break;

	case IND:
        case BLACKHOLE:
	    evacuate(&((StgInd *)p)->indirectee);
	    break;

	case MUT_VAR_CLEAN:
	case MUT_VAR_DIRTY: {
	    gct->eager_promotion = rtsFalse;
	    evacuate(&((StgMutVar *)p)->var);
	    gct->eager_promotion = saved_eager_promotion;

	    if (gct->failed_to_evac) {
		((StgClosure *)q)->header.info = &stg_MUT_VAR_DIRTY_info;
	    } else {
		((StgClosure *)q)->header.info = &stg_MUT_VAR_CLEAN_info;
	    }
	    break;
	}

        case BLOCKING_QUEUE:
        {
            StgBlockingQueue *bq = (StgBlockingQueue *)p;

            gct->eager_promotion = rtsFalse;
            evacuate(&bq->bh);
            evacuate((StgClosure**)&bq->owner);
            evacuate((StgClosure**)&bq->queue);
            evacuate((StgClosure**)&bq->link);
            gct->eager_promotion = saved_eager_promotion;

            if (gct->failed_to_evac) {
                bq->header.info = &stg_BLOCKING_QUEUE_DIRTY_info;
            } else {
                bq->header.info = &stg_BLOCKING_QUEUE_CLEAN_info;
            }
            break;
        }

	case ARR_WORDS:
	    break;

	case THUNK_SELECTOR:
	{
	    StgSelector *s = (StgSelector *)p;
	    evacuate(&s->selectee);
	    break;
	}

	// A chunk of stack saved in a heap object
	case AP_STACK:
	{
	    StgAP_STACK *ap = (StgAP_STACK *)p;

	    evacuate(&ap->fun);
	    scavenge_stack((StgPtr)ap->payload, (StgPtr)ap->payload + ap->size);
	    break;
	}

	case PAP:
	    scavenge_PAP((StgPAP *)p);
	    break;

	case AP:
	    scavenge_AP((StgAP *)p);
	    break;

	case MUT_ARR_PTRS_CLEAN:
	case MUT_ARR_PTRS_DIRTY:
	    // follow everything
	{
	    // We don't eagerly promote objects pointed to by a mutable
	    // array, but if we find the array only points to objects in
	    // the same or an older generation, we mark it "clean" and
	    // avoid traversing it during minor GCs.
	    gct->eager_promotion = rtsFalse;

            scavenge_mut_arr_ptrs((StgMutArrPtrs *)p);

            if (gct->failed_to_evac) {
                ((StgClosure *)q)->header.info = &stg_MUT_ARR_PTRS_DIRTY_info;
            } else {
                ((StgClosure *)q)->header.info = &stg_MUT_ARR_PTRS_CLEAN_info;
            }

	    gct->eager_promotion = saved_eager_promotion;
	    gct->failed_to_evac = rtsTrue; // mutable anyhow.
	    break;
	}

	case MUT_ARR_PTRS_FROZEN:
	case MUT_ARR_PTRS_FROZEN0:
	    // follow everything
	{
	    StgPtr q = p;

            scavenge_mut_arr_ptrs((StgMutArrPtrs *)p);

	    // If we're going to put this object on the mutable list, then
	    // set its info ptr to MUT_ARR_PTRS_FROZEN0 to indicate that.
	    if (gct->failed_to_evac) {
		((StgClosure *)q)->header.info = &stg_MUT_ARR_PTRS_FROZEN0_info;
	    } else {
		((StgClosure *)q)->header.info = &stg_MUT_ARR_PTRS_FROZEN_info;
	    }
	    break;
	}

	case TSO:
	{
            scavengeTSO((StgTSO*)p);
	    break;
	}

        case STACK:
        {
            StgStack *stack = (StgStack*)p;

            gct->eager_promotion = rtsFalse;

            scavenge_stack(stack->sp, stack->stack + stack->stack_size);
            stack->dirty = gct->failed_to_evac;

            gct->eager_promotion = saved_eager_promotion;
            break;
        }

        case MUT_PRIM:
        {
            StgPtr end;

            gct->eager_promotion = rtsFalse;

            end = (P_)((StgClosure *)p)->payload + info->layout.payload.ptrs;
            for (p = (P_)((StgClosure *)p)->payload; p < end; p++) {
                evacuate((StgClosure **)p);
            }

            gct->eager_promotion = saved_eager_promotion;
            gct->failed_to_evac = rtsTrue; // mutable
            break;
        }

	case TREC_CHUNK:
	  {
	    StgWord i;
	    StgTRecChunk *tc = ((StgTRecChunk *) p);
	    TRecEntry *e = &(tc -> entries[0]);
	    gct->eager_promotion = rtsFalse;
	    evacuate((StgClosure **)&tc->prev_chunk);
	    for (i = 0; i < tc -> next_entry_idx; i ++, e++ ) {
	      evacuate((StgClosure **)&e->tvar);
	      evacuate((StgClosure **)&e->expected_value);
	      evacuate((StgClosure **)&e->new_value);
	    }
	    gct->eager_promotion = saved_eager_promotion;
	    gct->failed_to_evac = rtsTrue; // mutable
	    break;
	  }

	default:
	    barf("scavenge_mark_stack: unimplemented/strange closure type %d @ %p",
		 info->type, p);
	}

	if (gct->failed_to_evac) {
	    gct->failed_to_evac = rtsFalse;
            if (gct->evac_gen_no) {
                recordMutableGen_GC((StgClosure *)q, gct->evac_gen_no);
	    }
	}
    } // while (p = pop_mark_stack())
}

/* -----------------------------------------------------------------------------
   Scavenge one object.

   This is used for objects that are temporarily marked as mutable
   because they contain old-to-new generation pointers.  Only certain
   objects can have this property.
   -------------------------------------------------------------------------- */

static rtsBool
scavenge_one(StgPtr p)
{
    const StgInfoTable *info;
    rtsBool no_luck;
    rtsBool saved_eager_promotion;

    saved_eager_promotion = gct->eager_promotion;

    ASSERT(LOOKS_LIKE_CLOSURE_PTR(p));
    info = get_itbl((StgClosure *)p);

    switch (info->type) {

    case MVAR_CLEAN:
    case MVAR_DIRTY:
    {
	StgMVar *mvar = ((StgMVar *)p);
	gct->eager_promotion = rtsFalse;
	evacuate((StgClosure **)&mvar->head);
	evacuate((StgClosure **)&mvar->tail);
	evacuate((StgClosure **)&mvar->value);
	gct->eager_promotion = saved_eager_promotion;

	if (gct->failed_to_evac) {
	    mvar->header.info = &stg_MVAR_DIRTY_info;
	} else {
	    mvar->header.info = &stg_MVAR_CLEAN_info;
	}
	break;
    }

    case TVAR:
    {
	StgTVar *tvar = ((StgTVar *)p);
	gct->eager_promotion = rtsFalse;
        evacuate((StgClosure **)&tvar->current_value);
        evacuate((StgClosure **)&tvar->first_watch_queue_entry);
	gct->eager_promotion = saved_eager_promotion;

	if (gct->failed_to_evac) {
	    tvar->header.info = &stg_TVAR_DIRTY_info;
	} else {
	    tvar->header.info = &stg_TVAR_CLEAN_info;
	}
        break;
    }

    case THUNK:
    case THUNK_1_0:
    case THUNK_0_1:
    case THUNK_1_1:
    case THUNK_0_2:
    case THUNK_2_0:
    {
	StgPtr q, end;

	end = (StgPtr)((StgThunk *)p)->payload + info->layout.payload.ptrs;
	for (q = (StgPtr)((StgThunk *)p)->payload; q < end; q++) {
	    evacuate((StgClosure **)q);
	}
	break;
    }

    case FUN:
    case FUN_1_0:			// hardly worth specialising these guys
    case FUN_0_1:
    case FUN_1_1:
    case FUN_0_2:
    case FUN_2_0:
    case CONSTR:
    case CONSTR_1_0:
    case CONSTR_0_1:
    case CONSTR_1_1:
    case CONSTR_0_2:
    case CONSTR_2_0:
    case WEAK:
    case PRIM:
    case IND_PERM:
    {
	StgPtr q, end;

	end = (StgPtr)((StgClosure *)p)->payload + info->layout.payload.ptrs;
	for (q = (StgPtr)((StgClosure *)p)->payload; q < end; q++) {
	    evacuate((StgClosure **)q);
	}
	break;
    }

    case MUT_VAR_CLEAN:
    case MUT_VAR_DIRTY: {
	StgPtr q = p;

	gct->eager_promotion = rtsFalse;
	evacuate(&((StgMutVar *)p)->var);
	gct->eager_promotion = saved_eager_promotion;

	if (gct->failed_to_evac) {
	    ((StgClosure *)q)->header.info = &stg_MUT_VAR_DIRTY_info;
	} else {
	    ((StgClosure *)q)->header.info = &stg_MUT_VAR_CLEAN_info;
	}
	break;
    }

    case BLOCKING_QUEUE:
    {
        StgBlockingQueue *bq = (StgBlockingQueue *)p;

        gct->eager_promotion = rtsFalse;
        evacuate(&bq->bh);
        evacuate((StgClosure**)&bq->owner);
        evacuate((StgClosure**)&bq->queue);
        evacuate((StgClosure**)&bq->link);
        gct->eager_promotion = saved_eager_promotion;

        if (gct->failed_to_evac) {
            bq->header.info = &stg_BLOCKING_QUEUE_DIRTY_info;
        } else {
            bq->header.info = &stg_BLOCKING_QUEUE_CLEAN_info;
        }
        break;
    }

    case THUNK_SELECTOR:
    {
	StgSelector *s = (StgSelector *)p;
	evacuate(&s->selectee);
	break;
    }

    case AP_STACK:
    {
	StgAP_STACK *ap = (StgAP_STACK *)p;

	evacuate(&ap->fun);
	scavenge_stack((StgPtr)ap->payload, (StgPtr)ap->payload + ap->size);
	p = (StgPtr)ap->payload + ap->size;
	break;
    }

    case PAP:
	p = scavenge_PAP((StgPAP *)p);
	break;

    case AP:
	p = scavenge_AP((StgAP *)p);
	break;

    case ARR_WORDS:
	// nothing to follow
	break;

    case MUT_ARR_PTRS_CLEAN:
    case MUT_ARR_PTRS_DIRTY:
    {
	// We don't eagerly promote objects pointed to by a mutable
	// array, but if we find the array only points to objects in
	// the same or an older generation, we mark it "clean" and
	// avoid traversing it during minor GCs.
	gct->eager_promotion = rtsFalse;

        scavenge_mut_arr_ptrs((StgMutArrPtrs *)p);

	if (gct->failed_to_evac) {
	    ((StgClosure *)p)->header.info = &stg_MUT_ARR_PTRS_DIRTY_info;
	} else {
	    ((StgClosure *)p)->header.info = &stg_MUT_ARR_PTRS_CLEAN_info;
	}

	gct->eager_promotion = saved_eager_promotion;
	gct->failed_to_evac = rtsTrue;
	break;
    }

    case MUT_ARR_PTRS_FROZEN:
    case MUT_ARR_PTRS_FROZEN0:
    {
	// follow everything
        scavenge_mut_arr_ptrs((StgMutArrPtrs *)p);

	// If we're going to put this object on the mutable list, then
	// set its info ptr to MUT_ARR_PTRS_FROZEN0 to indicate that.
	if (gct->failed_to_evac) {
	    ((StgClosure *)p)->header.info = &stg_MUT_ARR_PTRS_FROZEN0_info;
	} else {
	    ((StgClosure *)p)->header.info = &stg_MUT_ARR_PTRS_FROZEN_info;
	}
	break;
    }

    case TSO:
    {
	scavengeTSO((StgTSO*)p);
	break;
    }

    case STACK:
    {
        StgStack *stack = (StgStack*)p;

        gct->eager_promotion = rtsFalse;

        scavenge_stack(stack->sp, stack->stack + stack->stack_size);
        stack->dirty = gct->failed_to_evac;

        gct->eager_promotion = saved_eager_promotion;
        break;
    }

    case MUT_PRIM:
    {
	StgPtr end;

	gct->eager_promotion = rtsFalse;

	end = (P_)((StgClosure *)p)->payload + info->layout.payload.ptrs;
	for (p = (P_)((StgClosure *)p)->payload; p < end; p++) {
	    evacuate((StgClosure **)p);
	}

	gct->eager_promotion = saved_eager_promotion;
	gct->failed_to_evac = rtsTrue; // mutable
	break;

    }

    case TREC_CHUNK:
      {
	StgWord i;
	StgTRecChunk *tc = ((StgTRecChunk *) p);
	TRecEntry *e = &(tc -> entries[0]);
	gct->eager_promotion = rtsFalse;
	evacuate((StgClosure **)&tc->prev_chunk);
	for (i = 0; i < tc -> next_entry_idx; i ++, e++ ) {
	  evacuate((StgClosure **)&e->tvar);
	  evacuate((StgClosure **)&e->expected_value);
	  evacuate((StgClosure **)&e->new_value);
	}
	gct->eager_promotion = saved_eager_promotion;
	gct->failed_to_evac = rtsTrue; // mutable
	break;
      }

    case IND:
        // IND can happen, for example, when the interpreter allocates
        // a gigantic AP closure (more than one block), which ends up
        // on the large-object list and then gets updated.  See #3424.
    case BLACKHOLE:
    case IND_STATIC:
	evacuate(&((StgInd *)p)->indirectee);

#if 0 && defined(DEBUG)
      if (RtsFlags.DebugFlags.gc)
      /* Debugging code to print out the size of the thing we just
       * promoted
       */
      {
	StgPtr start = gen->scan;
	bdescr *start_bd = gen->scan_bd;
	nat size = 0;
	scavenge(&gen);
	if (start_bd != gen->scan_bd) {
	  size += (P_)BLOCK_ROUND_UP(start) - start;
	  start_bd = start_bd->link;
	  while (start_bd != gen->scan_bd) {
	    size += BLOCK_SIZE_W;
	    start_bd = start_bd->link;
	  }
	  size += gen->scan -
	    (P_)BLOCK_ROUND_DOWN(gen->scan);
	} else {
	  size = gen->scan - start;
	}
	debugBelch("evac IND_OLDGEN: %ld bytes", size * sizeof(W_));
      }
#endif
      break;

    default:
	barf("scavenge_one: strange object %d", (int)(info->type));
    }

    no_luck = gct->failed_to_evac;
    gct->failed_to_evac = rtsFalse;
    return (no_luck);
}

/* -----------------------------------------------------------------------------
   Scavenging mutable lists.

   We treat the mutable list of each generation > N (i.e. all the
   generations older than the one being collected) as roots.  We also
   remove non-mutable objects from the mutable list at this point.
   -------------------------------------------------------------------------- */

void
scavenge_mutable_list(bdescr *bd, generation *gen)
{
    StgPtr p, q;
    nat gen_no;

    gen_no = gen->no;
    gct->evac_gen_no = gen_no;
    for (; bd != NULL; bd = bd->link) {
	for (q = bd->start; q < bd->free; q++) {
	    p = (StgPtr)*q;
	    ASSERT(LOOKS_LIKE_CLOSURE_PTR(p));

#ifdef DEBUG
	    switch (get_itbl((StgClosure *)p)->type) {
	    case MUT_VAR_CLEAN:
                // can happen due to concurrent writeMutVars
	    case MUT_VAR_DIRTY:
		mutlist_MUTVARS++; break;
	    case MUT_ARR_PTRS_CLEAN:
	    case MUT_ARR_PTRS_DIRTY:
	    case MUT_ARR_PTRS_FROZEN:
	    case MUT_ARR_PTRS_FROZEN0:
		mutlist_MUTARRS++; break;
	    case MVAR_CLEAN:
		barf("MVAR_CLEAN on mutable list");
	    case MVAR_DIRTY:
                mutlist_MVARS++; break;
            case TVAR:
                mutlist_TVAR++; break;
            case TREC_CHUNK:
                mutlist_TREC_CHUNK++; break;
            case MUT_PRIM:
                if (((StgClosure*)p)->header.info == &stg_TVAR_WATCH_QUEUE_info)
                    mutlist_TVAR_WATCH_QUEUE++;
                else if (((StgClosure*)p)->header.info == &stg_TREC_HEADER_info)
                    mutlist_TREC_HEADER++;
                else if (((StgClosure*)p)->header.info == &stg_ATOMIC_INVARIANT_info)
                    mutlist_ATOMIC_INVARIANT++;
                else if (((StgClosure*)p)->header.info == &stg_INVARIANT_CHECK_QUEUE_info)
                    mutlist_INVARIANT_CHECK_QUEUE++;
                else
                    mutlist_OTHERS++;
                break;
            default:
                mutlist_OTHERS++; break;
            }
#endif

	    // Check whether this object is "clean", that is it
	    // definitely doesn't point into a young generation.
	    // Clean objects don't need to be scavenged.  Some clean
	    // objects (MUT_VAR_CLEAN) are not kept on the mutable
	    // list at all; others, such as MUT_ARR_PTRS
	    // are always on the mutable list.
	    //
	    switch (get_itbl((StgClosure *)p)->type) {
	    case MUT_ARR_PTRS_CLEAN:
                recordMutableGen_GC((StgClosure *)p,gen_no);
		continue;
	    case MUT_ARR_PTRS_DIRTY:
            {
                rtsBool saved_eager_promotion;
                saved_eager_promotion = gct->eager_promotion;
                gct->eager_promotion = rtsFalse;

                scavenge_mut_arr_ptrs_marked((StgMutArrPtrs *)p);

                if (gct->failed_to_evac) {
                    ((StgClosure *)p)->header.info = &stg_MUT_ARR_PTRS_DIRTY_info;
                } else {
                    ((StgClosure *)p)->header.info = &stg_MUT_ARR_PTRS_CLEAN_info;
                }

                gct->eager_promotion = saved_eager_promotion;
                gct->failed_to_evac = rtsFalse;
                recordMutableGen_GC((StgClosure *)p,gen_no);
		continue;
            }
            default:
		;
	    }

	    if (scavenge_one(p)) {
		// didn't manage to promote everything, so put the
		// object back on the list.
                recordMutableGen_GC((StgClosure *)p,gen_no);
	    }
	}
    }
}

void
scavenge_capability_mut_lists (Capability *cap)
{
    nat g;

    /* Mutable lists from each generation > N
     * we want to *scavenge* these roots, not evacuate them: they're not
     * going to move in this GC.
     * Also do them in reverse generation order, for the usual reason:
     * namely to reduce the likelihood of spurious old->new pointers.
     */
    for (g = RtsFlags.GcFlags.generations-1; g > N; g--) {
        scavenge_mutable_list(cap->saved_mut_lists[g], &generations[g]);
        freeChain_sync(cap->saved_mut_lists[g]);
        cap->saved_mut_lists[g] = NULL;
    }
}

/* -----------------------------------------------------------------------------
   Scavenging the static objects.

   We treat the mutable list of each generation > N (i.e. all the
   generations older than the one being collected) as roots.  We also
   remove non-mutable objects from the mutable list at this point.
   -------------------------------------------------------------------------- */

static void
scavenge_static(void)
{
  StgClosure* p;
  const StgInfoTable *info;

  debugTrace(DEBUG_gc, "scavenging static objects");

  /* Always evacuate straight to the oldest generation for static
   * objects */
  gct->evac_gen_no = oldest_gen->no;

  /* keep going until we've scavenged all the objects on the linked
     list... */

  while (1) {

    /* get the next static object from the list.  Remember, there might
     * be more stuff on this list after each evacuation...
     * (static_objects is a global)
     */
    p = gct->static_objects;
    if (p == END_OF_STATIC_LIST) {
    	  break;
    }

    ASSERT(LOOKS_LIKE_CLOSURE_PTR(p));
    info = get_itbl(p);
    /*
    	if (info->type==RBH)
    	info = REVERT_INFOPTR(info); // if it's an RBH, look at the orig closure
    */
    // make sure the info pointer is into text space

    /* Take this object *off* the static_objects list,
     * and put it on the scavenged_static_objects list.
     */
    gct->static_objects = *STATIC_LINK(info,p);
    *STATIC_LINK(info,p) = gct->scavenged_static_objects;
    gct->scavenged_static_objects = p;

    switch (info -> type) {

    case IND_STATIC:
      {
	StgInd *ind = (StgInd *)p;
	evacuate(&ind->indirectee);

	/* might fail to evacuate it, in which case we have to pop it
	 * back on the mutable list of the oldest generation.  We
	 * leave it *on* the scavenged_static_objects list, though,
	 * in case we visit this object again.
	 */
	if (gct->failed_to_evac) {
	  gct->failed_to_evac = rtsFalse;
	  recordMutableGen_GC((StgClosure *)p,oldest_gen->no);
	}
	break;
      }

    case THUNK_STATIC:
      scavenge_thunk_srt(info);
      break;

    case FUN_STATIC:
      scavenge_fun_srt(info);
      break;

    case CONSTR_STATIC:
      {
	StgPtr q, next;

	next = (P_)p->payload + info->layout.payload.ptrs;
	// evacuate the pointers
	for (q = (P_)p->payload; q < next; q++) {
	    evacuate((StgClosure **)q);
	}
	break;
      }

    default:
      barf("scavenge_static: strange closure %d", (int)(info->type));
    }

    ASSERT(gct->failed_to_evac == rtsFalse);
  }
}

/* -----------------------------------------------------------------------------
   scavenge a chunk of memory described by a bitmap
   -------------------------------------------------------------------------- */

static void
scavenge_large_bitmap( StgPtr p, StgLargeBitmap *large_bitmap, nat size )
{
    nat i, j, b;
    StgWord bitmap;

    b = 0;

    for (i = 0; i < size; b++) {
        bitmap = large_bitmap->bitmap[b];
        j = stg_min(size-i, BITS_IN(W_));
        i += j;
        for (; j > 0; j--, p++) {
            if ((bitmap & 1) == 0) {
                evacuate((StgClosure **)p);
            }
	    bitmap = bitmap >> 1;
        }
    }
}

STATIC_INLINE StgPtr
scavenge_small_bitmap (StgPtr p, nat size, StgWord bitmap)
{
    while (size > 0) {
	if ((bitmap & 1) == 0) {
	    evacuate((StgClosure **)p);
	}
	p++;
	bitmap = bitmap >> 1;
	size--;
    }
    return p;
}

/* -----------------------------------------------------------------------------
   scavenge_stack walks over a section of stack and evacuates all the
   objects pointed to by it.  We can use the same code for walking
   AP_STACK_UPDs, since these are just sections of copied stack.
   -------------------------------------------------------------------------- */

static void
scavenge_stack(StgPtr p, StgPtr stack_end)
{
  const StgRetInfoTable* info;
  StgWord bitmap;
  nat size;

  /*
   * Each time around this loop, we are looking at a chunk of stack
   * that starts with an activation record.
   */

  while (p < stack_end) {
    info  = get_ret_itbl((StgClosure *)p);

    switch (info->i.type) {

    case UPDATE_FRAME:
	// In SMP, we can get update frames that point to indirections
	// when two threads evaluate the same thunk.  We do attempt to
	// discover this situation in threadPaused(), but it's
	// possible that the following sequence occurs:
	//
	//        A             B
	//                  enter T
	//     enter T
	//     blackhole T
	//                  update T
	//     GC
	//
	// Now T is an indirection, and the update frame is already
	// marked on A's stack, so we won't traverse it again in
	// threadPaused().  We could traverse the whole stack again
	// before GC, but that seems like overkill.
	//
	// Scavenging this update frame as normal would be disastrous;
	// the updatee would end up pointing to the value.  So we
	// check whether the value after evacuation is a BLACKHOLE,
	// and if not, we change the update frame to an stg_enter
	// frame that simply returns the value.  Hence, blackholing is
        // compulsory (otherwise we would have to check for thunks
        // too).
        //
        // Note [upd-black-hole]
        // One slight hiccup is that the THUNK_SELECTOR machinery can
        // overwrite the updatee with an IND.  In parallel GC, this
        // could even be happening concurrently, so we can't check for
        // the IND.  Fortunately if we assume that blackholing is
        // happening (either lazy or eager), then we can be sure that
        // the updatee is never a THUNK_SELECTOR and we're ok.
        // NB. this is a new invariant: blackholing is not optional.
    {
        StgUpdateFrame *frame = (StgUpdateFrame *)p;
        StgClosure *v;

        evacuate(&frame->updatee);
        v = frame->updatee;
        if (GET_CLOSURE_TAG(v) != 0 ||
            (get_itbl(v)->type != BLACKHOLE)) {
            // blackholing is compulsory, see above.
            frame->header.info = (const StgInfoTable*)&stg_enter_checkbh_info;
        }
        ASSERT(v->header.info != &stg_TSO_info);
        p += sizeofW(StgUpdateFrame);
        continue;
    }

      // small bitmap (< 32 entries, or 64 on a 64-bit machine)
    case CATCH_STM_FRAME:
    case CATCH_RETRY_FRAME:
    case ATOMICALLY_FRAME:
    case UNDERFLOW_FRAME:
    case STOP_FRAME:
    case CATCH_FRAME:
    case RET_SMALL:
	bitmap = BITMAP_BITS(info->i.layout.bitmap);
	size   = BITMAP_SIZE(info->i.layout.bitmap);
	// NOTE: the payload starts immediately after the info-ptr, we
	// don't have an StgHeader in the same sense as a heap closure.
	p++;
	p = scavenge_small_bitmap(p, size, bitmap);

    follow_srt:
	if (major_gc)
	    scavenge_srt((StgClosure **)GET_SRT(info), info->i.srt_bitmap);
	continue;

    case RET_BCO: {
	StgBCO *bco;
	nat size;

	p++;
	evacuate((StgClosure **)p);
	bco = (StgBCO *)*p;
	p++;
	size = BCO_BITMAP_SIZE(bco);
	scavenge_large_bitmap(p, BCO_BITMAP(bco), size);
	p += size;
	continue;
    }

      // large bitmap (> 32 entries, or > 64 on a 64-bit machine)
    case RET_BIG:
    {
	nat size;

	size = GET_LARGE_BITMAP(&info->i)->size;
	p++;
	scavenge_large_bitmap(p, GET_LARGE_BITMAP(&info->i), size);
	p += size;
	// and don't forget to follow the SRT
	goto follow_srt;
    }

<<<<<<< HEAD
      // Dynamic bitmap: the mask is stored on the stack, and
      // there are a number of non-pointers followed by a number
      // of pointers above the bitmapped area.  (see StgMacros.h,
      // HEAP_CHK_GEN).
    case RET_DYN:
    {
	StgWord dyn;
	dyn = ((StgRetDyn *)p)->liveness;

	// traverse the bitmap first
	bitmap = RET_DYN_LIVENESS(dyn);
	p      = (P_)&((StgRetDyn *)p)->payload[0];
	size   = RET_DYN_BITMAP_SIZE;
	p = scavenge_small_bitmap(p, size, bitmap);

	// skip over the non-ptr words
	p += RET_DYN_NONPTRS(dyn) + RET_DYN_NONPTR_REGS_SIZE;

	// follow the ptr words
	for (size = RET_DYN_PTRS(dyn); size > 0; size--) {
	    evacuate((StgClosure **)p);
	    p++;
	}
	continue;
    }

=======
>>>>>>> 96ce0b02
    case RET_FUN:
    {
	StgRetFun *ret_fun = (StgRetFun *)p;
	StgFunInfoTable *fun_info;

	evacuate(&ret_fun->fun);
 	fun_info = get_fun_itbl(UNTAG_CLOSURE(ret_fun->fun));
	p = scavenge_arg_block(fun_info, ret_fun->payload);
	goto follow_srt;
    }

    default:
	barf("scavenge_stack: weird activation record found on stack: %d", (int)(info->i.type));
    }
  }
}

/*-----------------------------------------------------------------------------
  scavenge the large object list.

  evac_gen set by caller; similar games played with evac_gen as with
  scavenge() - see comment at the top of scavenge().  Most large
  objects are (repeatedly) mutable, so most of the time evac_gen will
  be zero.
  --------------------------------------------------------------------------- */

static void
scavenge_large (gen_workspace *ws)
{
    bdescr *bd;
    StgPtr p;

    gct->evac_gen_no = ws->gen->no;

    bd = ws->todo_large_objects;

    for (; bd != NULL; bd = ws->todo_large_objects) {

	// take this object *off* the large objects list and put it on
	// the scavenged large objects list.  This is so that we can
	// treat new_large_objects as a stack and push new objects on
	// the front when evacuating.
	ws->todo_large_objects = bd->link;

        ACQUIRE_SPIN_LOCK(&ws->gen->sync);
	dbl_link_onto(bd, &ws->gen->scavenged_large_objects);
	ws->gen->n_scavenged_large_blocks += bd->blocks;
        RELEASE_SPIN_LOCK(&ws->gen->sync);

	p = bd->start;
	if (scavenge_one(p)) {
	    if (ws->gen->no > 0) {
		recordMutableGen_GC((StgClosure *)p, ws->gen->no);
	    }
	}

        // stats
        gct->scanned += closure_sizeW((StgClosure*)p);
    }
}

/* ----------------------------------------------------------------------------
   Look for work to do.

   We look for the oldest gen that has either a todo block that can
   be scanned, or a block of work on the global queue that we can
   scan.

   It is important to take work from the *oldest* generation that we
   has work available, because that minimizes the likelihood of
   evacuating objects into a young generation when they should have
   been eagerly promoted.  This really does make a difference (the
   cacheprof benchmark is one that is affected).

   We also want to scan the todo block if possible before grabbing
   work from the global queue, the reason being that we don't want to
   steal work from the global queue and starve other threads if there
   is other work we can usefully be doing.
   ------------------------------------------------------------------------- */

static rtsBool
scavenge_find_work (void)
{
    int g;
    gen_workspace *ws;
    rtsBool did_something, did_anything;
    bdescr *bd;

    gct->scav_find_work++;

    did_anything = rtsFalse;

loop:
    did_something = rtsFalse;
    for (g = RtsFlags.GcFlags.generations-1; g >= 0; g--) {
        ws = &gct->gens[g];

        gct->scan_bd = NULL;

        // If we have a scan block with some work to do,
        // scavenge everything up to the free pointer.
        if (ws->todo_bd->u.scan < ws->todo_free)
        {
            scavenge_block(ws->todo_bd);
            did_something = rtsTrue;
            break;
        }

        // If we have any large objects to scavenge, do them now.
        if (ws->todo_large_objects) {
            scavenge_large(ws);
            did_something = rtsTrue;
            break;
        }

        if ((bd = grab_local_todo_block(ws)) != NULL) {
            scavenge_block(bd);
            did_something = rtsTrue;
            break;
        }
    }

    if (did_something) {
        did_anything = rtsTrue;
        goto loop;
    }

#if defined(THREADED_RTS)
    if (work_stealing) {
        // look for work to steal
        for (g = RtsFlags.GcFlags.generations-1; g >= 0; g--) {
            if ((bd = steal_todo_block(g)) != NULL) {
                scavenge_block(bd);
                did_something = rtsTrue;
                break;
            }
        }

        if (did_something) {
            did_anything = rtsTrue;
            goto loop;
        }
    }
#endif

    // only return when there is no more work to do

    return did_anything;
}

/* ----------------------------------------------------------------------------
   Scavenge until we can't find anything more to scavenge.
   ------------------------------------------------------------------------- */

void
scavenge_loop(void)
{
    rtsBool work_to_do;

loop:
    work_to_do = rtsFalse;

    // scavenge static objects
    if (major_gc && gct->static_objects != END_OF_STATIC_LIST) {
	IF_DEBUG(sanity, checkStaticObjects(gct->static_objects));
	scavenge_static();
    }

    // scavenge objects in compacted generation
    if (mark_stack_bd != NULL && !mark_stack_empty()) {
	scavenge_mark_stack();
	work_to_do = rtsTrue;
    }

    // Order is important here: we want to deal in full blocks as
    // much as possible, so go for global work in preference to
    // local work.  Only if all the global work has been exhausted
    // do we start scavenging the fragments of blocks in the local
    // workspaces.
    if (scavenge_find_work()) goto loop;

    if (work_to_do) goto loop;
}
<|MERGE_RESOLUTION|>--- conflicted
+++ resolved
@@ -1660,29 +1660,29 @@
 
     switch (info->i.type) {
 
-    case UPDATE_FRAME:
-	// In SMP, we can get update frames that point to indirections
-	// when two threads evaluate the same thunk.  We do attempt to
-	// discover this situation in threadPaused(), but it's
-	// possible that the following sequence occurs:
-	//
-	//        A             B
-	//                  enter T
-	//     enter T
-	//     blackhole T
-	//                  update T
-	//     GC
-	//
-	// Now T is an indirection, and the update frame is already
-	// marked on A's stack, so we won't traverse it again in
-	// threadPaused().  We could traverse the whole stack again
-	// before GC, but that seems like overkill.
-	//
-	// Scavenging this update frame as normal would be disastrous;
-	// the updatee would end up pointing to the value.  So we
-	// check whether the value after evacuation is a BLACKHOLE,
-	// and if not, we change the update frame to an stg_enter
-	// frame that simply returns the value.  Hence, blackholing is
+      case UPDATE_FRAME:
+        // In SMP, we can get update frames that point to indirections
+        // when two threads evaluate the same thunk.  We do attempt to
+        // discover this situation in threadPaused(), but it's
+        // possible that the following sequence occurs:
+        //
+        //        A             B
+        //                  enter T
+        //     enter T
+        //     blackhole T
+        //                  update T
+        //     GC
+        //
+        // Now T is an indirection, and the update frame is already
+        // marked on A's stack, so we won't traverse it again in
+        // threadPaused().  We could traverse the whole stack again
+        // before GC, but that seems like overkill.
+        //
+        // Scavenging this update frame as normal would be disastrous;
+        // the updatee would end up pointing to the value.  So we
+        // check whether the value after evacuation is a BLACKHOLE,
+        // and if not, we change the update frame to an stg_enter
+        // frame that simply returns the value.  Hence, blackholing is
         // compulsory (otherwise we would have to check for thunks
         // too).
         //
@@ -1694,111 +1694,80 @@
         // happening (either lazy or eager), then we can be sure that
         // the updatee is never a THUNK_SELECTOR and we're ok.
         // NB. this is a new invariant: blackholing is not optional.
-    {
-        StgUpdateFrame *frame = (StgUpdateFrame *)p;
-        StgClosure *v;
-
-        evacuate(&frame->updatee);
-        v = frame->updatee;
-        if (GET_CLOSURE_TAG(v) != 0 ||
-            (get_itbl(v)->type != BLACKHOLE)) {
+        {
+          StgUpdateFrame *frame = (StgUpdateFrame *)p;
+          StgClosure *v;
+
+          evacuate(&frame->updatee);
+          v = frame->updatee;
+          if (GET_CLOSURE_TAG(v) != 0 ||
+              (get_itbl(v)->type != BLACKHOLE)) {
             // blackholing is compulsory, see above.
             frame->header.info = (const StgInfoTable*)&stg_enter_checkbh_info;
+          }
+          ASSERT(v->header.info != &stg_TSO_info);
+          p += sizeofW(StgUpdateFrame);
+          continue;
         }
-        ASSERT(v->header.info != &stg_TSO_info);
-        p += sizeofW(StgUpdateFrame);
+
+        // small bitmap (< 32 entries, or 64 on a 64-bit machine)
+      case CATCH_STM_FRAME:
+      case CATCH_RETRY_FRAME:
+      case ATOMICALLY_FRAME:
+      case UNDERFLOW_FRAME:
+      case STOP_FRAME:
+      case CATCH_FRAME:
+      case RET_SMALL:
+        bitmap = BITMAP_BITS(info->i.layout.bitmap);
+        size   = BITMAP_SIZE(info->i.layout.bitmap);
+        // NOTE: the payload starts immediately after the info-ptr, we
+        // don't have an StgHeader in the same sense as a heap closure.
+        p++;
+        p = scavenge_small_bitmap(p, size, bitmap);
+
+follow_srt:
+        if (major_gc)
+          scavenge_srt((StgClosure **)GET_SRT(info), info->i.srt_bitmap);
         continue;
-    }
-
-      // small bitmap (< 32 entries, or 64 on a 64-bit machine)
-    case CATCH_STM_FRAME:
-    case CATCH_RETRY_FRAME:
-    case ATOMICALLY_FRAME:
-    case UNDERFLOW_FRAME:
-    case STOP_FRAME:
-    case CATCH_FRAME:
-    case RET_SMALL:
-	bitmap = BITMAP_BITS(info->i.layout.bitmap);
-	size   = BITMAP_SIZE(info->i.layout.bitmap);
-	// NOTE: the payload starts immediately after the info-ptr, we
-	// don't have an StgHeader in the same sense as a heap closure.
-	p++;
-	p = scavenge_small_bitmap(p, size, bitmap);
-
-    follow_srt:
-	if (major_gc)
-	    scavenge_srt((StgClosure **)GET_SRT(info), info->i.srt_bitmap);
-	continue;
-
-    case RET_BCO: {
-	StgBCO *bco;
-	nat size;
-
-	p++;
-	evacuate((StgClosure **)p);
-	bco = (StgBCO *)*p;
-	p++;
-	size = BCO_BITMAP_SIZE(bco);
-	scavenge_large_bitmap(p, BCO_BITMAP(bco), size);
-	p += size;
-	continue;
-    }
-
-      // large bitmap (> 32 entries, or > 64 on a 64-bit machine)
-    case RET_BIG:
-    {
-	nat size;
-
-	size = GET_LARGE_BITMAP(&info->i)->size;
-	p++;
-	scavenge_large_bitmap(p, GET_LARGE_BITMAP(&info->i), size);
-	p += size;
-	// and don't forget to follow the SRT
-	goto follow_srt;
-    }
-
-<<<<<<< HEAD
-      // Dynamic bitmap: the mask is stored on the stack, and
-      // there are a number of non-pointers followed by a number
-      // of pointers above the bitmapped area.  (see StgMacros.h,
-      // HEAP_CHK_GEN).
-    case RET_DYN:
-    {
-	StgWord dyn;
-	dyn = ((StgRetDyn *)p)->liveness;
-
-	// traverse the bitmap first
-	bitmap = RET_DYN_LIVENESS(dyn);
-	p      = (P_)&((StgRetDyn *)p)->payload[0];
-	size   = RET_DYN_BITMAP_SIZE;
-	p = scavenge_small_bitmap(p, size, bitmap);
-
-	// skip over the non-ptr words
-	p += RET_DYN_NONPTRS(dyn) + RET_DYN_NONPTR_REGS_SIZE;
-
-	// follow the ptr words
-	for (size = RET_DYN_PTRS(dyn); size > 0; size--) {
-	    evacuate((StgClosure **)p);
-	    p++;
-	}
-	continue;
-    }
-
-=======
->>>>>>> 96ce0b02
-    case RET_FUN:
-    {
-	StgRetFun *ret_fun = (StgRetFun *)p;
-	StgFunInfoTable *fun_info;
-
-	evacuate(&ret_fun->fun);
- 	fun_info = get_fun_itbl(UNTAG_CLOSURE(ret_fun->fun));
-	p = scavenge_arg_block(fun_info, ret_fun->payload);
-	goto follow_srt;
-    }
-
-    default:
-	barf("scavenge_stack: weird activation record found on stack: %d", (int)(info->i.type));
+
+      case RET_BCO: {
+                      StgBCO *bco;
+                      nat size;
+
+                      p++;
+                      evacuate((StgClosure **)p);
+                      bco = (StgBCO *)*p;
+                      p++;
+                      size = BCO_BITMAP_SIZE(bco);
+                      scavenge_large_bitmap(p, BCO_BITMAP(bco), size);
+                      p += size;
+                      continue;
+                    }
+
+                    // large bitmap (> 32 entries, or > 64 on a 64-bit machine)
+      case RET_BIG:
+                    {
+                      nat size;
+
+                      size = GET_LARGE_BITMAP(&info->i)->size;
+                      p++;
+                      scavenge_large_bitmap(p, GET_LARGE_BITMAP(&info->i), size);
+                      p += size;
+                      // and don't forget to follow the SRT
+                      goto follow_srt;
+                    }
+
+      case RET_FUN:
+                    StgRetFun *ret_fun = (StgRetFun *)p;
+                    StgFunInfoTable *fun_info;
+
+                    evacuate(&ret_fun->fun);
+                    fun_info = get_fun_itbl(UNTAG_CLOSURE(ret_fun->fun));
+                    p = scavenge_arg_block(fun_info, ret_fun->payload);
+                    goto follow_srt;
+
+      default:
+                    barf("scavenge_stack: weird activation record found on stack: %d", (int)(info->i.type));
     }
   }
 }
