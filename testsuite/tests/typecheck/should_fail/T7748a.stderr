--- conflicted
+++ resolved
@@ -1,41 +1,20 @@
-<<<<<<< HEAD
 
 T7748a.hs:16:24: error:
-    Couldn't match expected type ‘a’
-                with actual type ‘Maybe (Maybe (r -> ()))’
-    ‘a’ is a rigid type variable bound by
-    the type signature for:
-      test :: forall a r. a -> r -> ()
-    at T7748a.hs:11:9
-    Relevant bindings include
-      g :: r -> () (bound at T7748a.hs:13:16)
-      f :: r -> () (bound at T7748a.hs:13:8)
-      zd :: a (bound at T7748a.hs:12:6)
-      test :: a -> r -> () (bound at T7748a.hs:12:1)
-    In the pattern: Just (Just p)
-    In a case alternative: Just (Just p) -> p
-    In the expression:
-      case zd of {
-        Nothing -> const ()
-        Just Nothing -> const ()
-        Just (Just p) -> p }
-=======
-
-T7748a.hs:16:24:
-    Couldn't match expected type ‘a’
-                with actual type ‘Maybe (Maybe (r -> ()))’
+    • Couldn't match expected type ‘a’
+                  with actual type ‘Maybe (Maybe (r -> ()))’
       ‘a’ is a rigid type variable bound by
-          the type signature for: test :: a -> r -> () at T7748a.hs:11:9
-    In the pattern: Just (Just p)
-    In a case alternative: Just (Just p) -> p
-    In the expression:
-      case zd of {
-        Nothing -> const ()
-        Just Nothing -> const ()
-        Just (Just p) -> p }
-    Relevant bindings include
-      g :: r -> () (bound at T7748a.hs:13:16)
-      f :: r -> () (bound at T7748a.hs:13:8)
-      zd :: a (bound at T7748a.hs:12:6)
-      test :: a -> r -> () (bound at T7748a.hs:12:1)
->>>>>>> 5e04c384
+        the type signature for:
+          test :: forall a r. a -> r -> ()
+        at T7748a.hs:11:9
+    • In the pattern: Just (Just p)
+      In a case alternative: Just (Just p) -> p
+      In the expression:
+        case zd of {
+          Nothing -> const ()
+          Just Nothing -> const ()
+          Just (Just p) -> p }
+    • Relevant bindings include
+        g :: r -> () (bound at T7748a.hs:13:16)
+        f :: r -> () (bound at T7748a.hs:13:8)
+        zd :: a (bound at T7748a.hs:12:6)
+        test :: a -> r -> () (bound at T7748a.hs:12:1)