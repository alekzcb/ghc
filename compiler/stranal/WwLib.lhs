%
% (c) The GRASP/AQUA Project, Glasgow University, 1993-1998
%
\section[WwLib]{A library for the ``worker\/wrapper'' back-end to the strictness analyser}

\begin{code}
module WwLib ( mkWwBodies, mkWWstr, mkWorkerArgs
             , deepSplitProductType_maybe, findTypeShape
 ) where

#include "HsVersions.h"

import CoreSyn
import CoreUtils        ( exprType, mkCast )
import Id               ( Id, idType, mkSysLocal, idDemandInfo, setIdDemandInfo,
                          setIdUnfolding,
                          setIdInfo, idOneShotInfo, setIdOneShotInfo
                        )
import IdInfo           ( vanillaIdInfo )
import DataCon
import Demand
import MkCore           ( mkRuntimeErrorApp, aBSENT_ERROR_ID )
import MkId             ( voidArgId, voidPrimId )
import TysPrim          ( voidPrimTy )
import TysWiredIn       ( tupleCon )
import Type
import Coercion hiding  ( substTy, substTyVarBndr )
import FamInstEnv
import BasicTypes       ( TupleSort(..), OneShotInfo(..), worstOneShot )
import Literal          ( absentLiteralOf )
import TyCon
import UniqSupply
import Unique
import Maybes
import Util
import Outputable
import DynFlags
import FastString
\end{code}


%************************************************************************
%*                                                                      *
\subsection[mkWrapperAndWorker]{@mkWrapperAndWorker@}
%*                                                                      *
%************************************************************************

Here's an example.  The original function is:

\begin{verbatim}
g :: forall a . Int -> [a] -> a

g = \/\ a -> \ x ys ->
        case x of
          0 -> head ys
          _ -> head (tail ys)
\end{verbatim}

From this, we want to produce:
\begin{verbatim}
-- wrapper (an unfolding)
g :: forall a . Int -> [a] -> a

g = \/\ a -> \ x ys ->
        case x of
          I# x# -> $wg a x# ys
            -- call the worker; don't forget the type args!

-- worker
$wg :: forall a . Int# -> [a] -> a

$wg = \/\ a -> \ x# ys ->
        let
            x = I# x#
        in
            case x of               -- note: body of g moved intact
              0 -> head ys
              _ -> head (tail ys)
\end{verbatim}

Something we have to be careful about:  Here's an example:

\begin{verbatim}
-- "f" strictness: U(P)U(P)
f (I# a) (I# b) = a +# b

g = f   -- "g" strictness same as "f"
\end{verbatim}

\tr{f} will get a worker all nice and friendly-like; that's good.
{\em But we don't want a worker for \tr{g}}, even though it has the
same strictness as \tr{f}.  Doing so could break laziness, at best.

Consequently, we insist that the number of strictness-info items is
exactly the same as the number of lambda-bound arguments.  (This is
probably slightly paranoid, but OK in practice.)  If it isn't the
same, we ``revise'' the strictness info, so that we won't propagate
the unusable strictness-info into the interfaces.


%************************************************************************
%*                                                                      *
\subsection{The worker wrapper core}
%*                                                                      *
%************************************************************************

@mkWwBodies@ is called when doing the worker\/wrapper split inside a module.

\begin{code}
mkWwBodies :: DynFlags
           -> FamInstEnvs
           -> Type                                  -- Type of original function
           -> [Demand]                              -- Strictness of original function
           -> DmdResult                             -- Info about function result
           -> [OneShotInfo]                         -- One-shot-ness of the function, value args only
           -> UniqSM (Maybe ([Demand],              -- Demands for worker (value) args
                             Id -> CoreExpr,        -- Wrapper body, lacking only the worker Id
                             CoreExpr -> CoreExpr)) -- Worker body, lacking the original function rhs

-- wrap_fn_args E       = \x y -> E
-- work_fn_args E       = E x y

-- wrap_fn_str E        = case x of { (a,b) ->
--                        case a of { (a1,a2) ->
--                        E a1 a2 b y }}
-- work_fn_str E        = \a2 a2 b y ->
--                        let a = (a1,a2) in
--                        let x = (a,b) in
--                        E

mkWwBodies dflags fam_envs fun_ty demands res_info one_shots
  = do  { let arg_info = demands `zip` (one_shots ++ repeat NoOneShotInfo)
              all_one_shots = foldr (worstOneShot . snd) OneShotLam arg_info
        ; (wrap_args, wrap_fn_args, work_fn_args, res_ty) <- mkWWargs emptyTvSubst fun_ty arg_info
        ; (useful1, work_args, wrap_fn_str, work_fn_str) <- mkWWstr dflags fam_envs wrap_args

        -- Do CPR w/w.  See Note [Always do CPR w/w]
        ; (useful2, wrap_fn_cpr, work_fn_cpr,  cpr_res_ty) <- mkWWcpr fam_envs res_ty res_info

        ; let (work_lam_args, work_call_args) = mkWorkerArgs dflags work_args all_one_shots cpr_res_ty
              worker_args_dmds = [idDemandInfo v | v <- work_call_args, isId v]
              wrapper_body = wrap_fn_args . wrap_fn_cpr . wrap_fn_str . applyToVars work_call_args . Var
              worker_body = mkLams work_lam_args. work_fn_str . work_fn_cpr . work_fn_args

<<<<<<< HEAD
	; let (work_lam_args, work_call_args) = mkWorkerArgs dflags work_args all_one_shots cpr_res_ty
	; return ([idDemandInfo v | v <- work_call_args, isId v],
                  wrap_fn_args . wrap_fn_cpr . wrap_fn_str . applyToVars work_call_args . Var,
                  mkLams work_lam_args. work_fn_str . work_fn_cpr . work_fn_args) }
=======
        ; if useful1 && not (only_one_void_argument) || useful2
          then return (Just (worker_args_dmds, wrapper_body, worker_body))
          else return Nothing
        }
>>>>>>> 1a11e9ba
        -- We use an INLINE unconditionally, even if the wrapper turns out to be
        -- something trivial like
        --      fw = ...
        --      f = __inline__ (coerce T fw)
        -- The point is to propagate the coerce to f's call sites, so even though
        -- f's RHS is now trivial (size 1) we still want the __inline__ to prevent
        -- fw from being inlined into f's RHS
  where
    -- Note [Do not split void functions]
    only_one_void_argument
      | [d] <- demands
      , Just (arg_ty1, _) <- splitFunTy_maybe fun_ty
      , isAbsDmd d && isVoidTy arg_ty1
      = True
      | otherwise
      = False

\end{code}

Note [Always do CPR w/w]
~~~~~~~~~~~~~~~~~~~~~~~~
At one time we refrained from doing CPR w/w for thunks, on the grounds that
we might duplicate work.  But that is already handled by the demand analyser,
which doesn't give the CPR proprety if w/w might waste work: see
Note [CPR for thunks] in DmdAnal.

And if something *has* been given the CPR property and we don't w/w, it's
a disaster, because then the enclosing function might say it has the CPR
property, but now doesn't and there a cascade of disaster.  A good example
is Trac #5920.


%************************************************************************
%*                                                                      *
\subsection{Making wrapper args}
%*                                                                      *
%************************************************************************

During worker-wrapper stuff we may end up with an unlifted thing
which we want to let-bind without losing laziness.  So we
add a void argument.  E.g.

        f = /\a -> \x y z -> E::Int#    -- E does not mention x,y,z
==>
        fw = /\ a -> \void -> E
        f  = /\ a -> \x y z -> fw realworld

We use the state-token type which generates no code.

\begin{code}
mkWorkerArgs :: DynFlags -> [Var]
<<<<<<< HEAD
             -> Bool    -- Whether all arguments are one-shot
	     -> Type	-- Type of body
	     -> ([Var],	-- Lambda bound args
		 [Var])	-- Args at call site
mkWorkerArgs dflags args all_one_shot res_ty
    | any isId args || not (gopt Opt_ProtectLastValArg dflags || isUnLiftedType res_ty)
=======
             -> OneShotInfo  -- Whether all arguments are one-shot
             -> Type    -- Type of body
             -> ([Var], -- Lambda bound args
                 [Var]) -- Args at call site
mkWorkerArgs dflags args all_one_shot res_ty
    | any isId args || not needsAValueLambda
>>>>>>> 1a11e9ba
    = (args, args)
    | otherwise
    = (args ++ [newArg], args ++ [voidPrimId])
    where
      needsAValueLambda =
        isUnLiftedType res_ty
        || not (gopt Opt_FunToThunk dflags)
           -- see Note [Protecting the last value argument]

      -- see Note [All One-Shot Arguments of a Worker]
      newArg = setIdOneShotInfo voidArgId all_one_shot
\end{code}

Note [Protecting the last value argument]
~~~~~~~~~~~~~~~~~~~~~~~~~~~~~~~~~~~~~~~~~
If the user writes (\_ -> E), they might be intentionally disallowing
the sharing of E. Since absence analysis and worker-wrapper are keen
to remove such unused arguments, we add in a void argument to prevent
the function from becoming a thunk.

The user can avoid adding the void argument with the -ffun-to-thunk
flag. However, this can create sharing, which may be bad in two ways. 1) It can
create a space leak. 2) It can prevent inlining *under a lambda*. If w/w
removes the last argument from a function f, then f now looks like a thunk, and
so f can't be inlined *under a lambda*.

Note [All One-Shot Arguments of a Worker]
~~~~~~~~~~~~~~~~~~~~~~~~~~~~~~~~~~~~~~~~~
Sometimes, derived join-points are just lambda-lifted thunks, whose
only argument is of the unit type and is never used. This might
interfere with the absence analysis, basing on which results these
never-used arguments are eliminated in the worker. The additional
argument `all_one_shot` of `mkWorkerArgs` is to prevent this.

Example.  Suppose we have
   foo = \p(one-shot) q(one-shot). y + 3
Then we drop the unused args to give
   foo   = \pq. $wfoo void#
   $wfoo = \void(one-shot). y + 3

But suppse foo didn't have all one-shot args:
   foo = \p(not-one-shot) q(one-shot). expensive y + 3
Then we drop the unused args to give
   foo   = \pq. $wfoo void#
   $wfoo = \void(not-one-shot). y + 3

If we made the void-arg one-shot we might inline an expensive
computation for y, which would be terrible!


%************************************************************************
%*                                                                      *
\subsection{Coercion stuff}
%*                                                                      *
%************************************************************************

We really want to "look through" coerces.
Reason: I've seen this situation:

        let f = coerce T (\s -> E)
        in \x -> case x of
                    p -> coerce T' f
                    q -> \s -> E2
                    r -> coerce T' f

If only we w/w'd f, we'd get
        let f = coerce T (\s -> fw s)
            fw = \s -> E
        in ...

Now we'll inline f to get

        let fw = \s -> E
        in \x -> case x of
                    p -> fw
                    q -> \s -> E2
                    r -> fw

Now we'll see that fw has arity 1, and will arity expand
the \x to get what we want.

\begin{code}
-- mkWWargs just does eta expansion
-- is driven off the function type and arity.
-- It chomps bites off foralls, arrows, newtypes
-- and keeps repeating that until it's satisfied the supplied arity

mkWWargs :: TvSubst             -- Freshening substitution to apply to the type
                                --   See Note [Freshen type variables]
         -> Type                -- The type of the function
         -> [(Demand,OneShotInfo)]     -- Demands and one-shot info for value arguments
         -> UniqSM  ([Var],            -- Wrapper args
                     CoreExpr -> CoreExpr,      -- Wrapper fn
                     CoreExpr -> CoreExpr,      -- Worker fn
                     Type)                      -- Type of wrapper body

mkWWargs subst fun_ty arg_info
  | null arg_info
  = return ([], id, id, substTy subst fun_ty)

  | ((dmd,one_shot):arg_info') <- arg_info
  , Just (arg_ty, fun_ty') <- splitFunTy_maybe fun_ty
  = do  { uniq <- getUniqueM
        ; let arg_ty' = substTy subst arg_ty
              id = mk_wrap_arg uniq arg_ty' dmd one_shot
        ; (wrap_args, wrap_fn_args, work_fn_args, res_ty)
              <- mkWWargs subst fun_ty' arg_info'
        ; return (id : wrap_args,
                  Lam id . wrap_fn_args,
                  work_fn_args . (`App` varToCoreExpr id),
                  res_ty) }

  | Just (tv, fun_ty') <- splitForAllTy_maybe fun_ty
  = do  { let (subst', tv') = substTyVarBndr subst tv
                -- This substTyVarBndr clones the type variable when necy
                -- See Note [Freshen type variables]
        ; (wrap_args, wrap_fn_args, work_fn_args, res_ty)
             <- mkWWargs subst' fun_ty' arg_info
        ; return (tv' : wrap_args,
                  Lam tv' . wrap_fn_args,
                  work_fn_args . (`App` Type (mkTyVarTy tv')),
                  res_ty) }

  | Just (co, rep_ty) <- topNormaliseNewType_maybe fun_ty
        -- The newtype case is for when the function has
        -- a newtype after the arrow (rare)
        --
        -- It's also important when we have a function returning (say) a pair
        -- wrapped in a  newtype, at least if CPR analysis can look
        -- through such newtypes, which it probably can since they are
        -- simply coerces.

  = do { (wrap_args, wrap_fn_args, work_fn_args, res_ty)
            <-  mkWWargs subst rep_ty arg_info
        ; return (wrap_args,
                  \e -> Cast (wrap_fn_args e) (mkSymCo co),
                  \e -> work_fn_args (Cast e co),
                  res_ty) }

  | otherwise
  = WARN( True, ppr fun_ty )                    -- Should not happen: if there is a demand
    return ([], id, id, substTy subst fun_ty)   -- then there should be a function arrow

applyToVars :: [Var] -> CoreExpr -> CoreExpr
applyToVars vars fn = mkVarApps fn vars

mk_wrap_arg :: Unique -> Type -> Demand -> OneShotInfo -> Id
mk_wrap_arg uniq ty dmd one_shot
  = mkSysLocal (fsLit "w") uniq ty
       `setIdDemandInfo` dmd
       `setIdOneShotInfo` one_shot
\end{code}

Note [Freshen type variables]
~~~~~~~~~~~~~~~~~~~~~~~~~~~~
Wen we do a worker/wrapper split, we must not use shadowed names,
else we'll get
   f = /\ a /\a. fw a a
which is obviously wrong.  Type variables can can in principle shadow,
within a type (e.g. forall a. a -> forall a. a->a).  But type
variables *are* mentioned in <blah>, so we must substitute.

That's why we carry the TvSubst through mkWWargs

%************************************************************************
%*                                                                      *
\subsection{Strictness stuff}
%*                                                                      *
%************************************************************************

\begin{code}
mkWWstr :: DynFlags
        -> FamInstEnvs
        -> [Var]                                -- Wrapper args; have their demand info on them
                                                --  *Includes type variables*
        -> UniqSM (Bool,                        -- Is this useful
                   [Var],                       -- Worker args
                   CoreExpr -> CoreExpr,        -- Wrapper body, lacking the worker call
                                                -- and without its lambdas
                                                -- This fn adds the unboxing

                   CoreExpr -> CoreExpr)        -- Worker body, lacking the original body of the function,
                                                -- and lacking its lambdas.
                                                -- This fn does the reboxing
mkWWstr _ _ []
  = return (False, [], nop_fn, nop_fn)

mkWWstr dflags fam_envs (arg : args) = do
    (useful1, args1, wrap_fn1, work_fn1) <- mkWWstr_one dflags fam_envs arg
    (useful2, args2, wrap_fn2, work_fn2) <- mkWWstr dflags fam_envs args
    return (useful1 || useful2, args1 ++ args2, wrap_fn1 . wrap_fn2, work_fn1 . work_fn2)

\end{code}

Note [Unpacking arguments with product and polymorphic demands]
~~~~~~~~~~~~~~~~~~~~~~~~~~~~~~~~~~~~~~~~~~~~~~~~~~~~~~~~~~~~~~~
The argument is unpacked in a case if it has a product type and has a
strict *and* used demand put on it. I.e., arguments, with demands such
as the following ones:

   <S,U(U, L)>
   <S(L,S),U>

will be unpacked, but

   <S,U> or <B,U>

will not, because the pieces aren't used. This is quite important otherwise
we end up unpacking massive tuples passed to the bottoming function. Example:

        f :: ((Int,Int) -> String) -> (Int,Int) -> a
        f g pr = error (g pr)

        main = print (f fst (1, error "no"))

Does 'main' print "error 1" or "error no"?  We don't really want 'f'
to unbox its second argument.  This actually happened in GHC's onwn
source code, in Packages.applyPackageFlag, which ended up un-boxing
the enormous DynFlags tuple, and being strict in the
as-yet-un-filled-in pkgState files.

\begin{code}
----------------------
-- mkWWstr_one wrap_arg = (useful, work_args, wrap_fn, work_fn)
--   *  wrap_fn assumes wrap_arg is in scope,
--        brings into scope work_args (via cases)
--   * work_fn assumes work_args are in scope, a
--        brings into scope wrap_arg (via lets)
mkWWstr_one :: DynFlags -> FamInstEnvs -> Var
    -> UniqSM (Bool, [Var], CoreExpr -> CoreExpr, CoreExpr -> CoreExpr)
mkWWstr_one dflags fam_envs arg
  | isTyVar arg
  = return (False, [arg],  nop_fn, nop_fn)

  -- See Note [Worker-wrapper for bottoming functions]
  | isAbsDmd dmd
  , Just work_fn <- mk_absent_let dflags arg
     -- Absent case.  We can't always handle absence for arbitrary
     -- unlifted types, so we need to choose just the cases we can
     --- (that's what mk_absent_let does)
  = return (True, [], nop_fn, work_fn)

  -- See Note [Worthy functions for Worker-Wrapper split]
  | isSeqDmd dmd  -- `seq` demand; evaluate in wrapper in the hope
                  -- of dropping seqs in the worker
  = let arg_w_unf = arg `setIdUnfolding` evaldUnfolding
          -- Tell the worker arg that it's sure to be evaluated
          -- so that internal seqs can be dropped
    in return (True, [arg_w_unf], mk_seq_case arg, nop_fn)
                -- Pass the arg, anyway, even if it is in theory discarded
                -- Consider
                --      f x y = x `seq` y
                -- x gets a (Eval (Poly Abs)) demand, but if we fail to pass it to the worker
                -- we ABSOLUTELY MUST record that x is evaluated in the wrapper.
                -- Something like:
                --      f x y = x `seq` fw y
                --      fw y = let x{Evald} = error "oops" in (x `seq` y)
                -- If we don't pin on the "Evald" flag, the seq doesn't disappear, and
                -- we end up evaluating the absent thunk.
                -- But the Evald flag is pretty weird, and I worry that it might disappear
                -- during simplification, so for now I've just nuked this whole case

  | isStrictDmd dmd
  , Just cs <- splitProdDmd_maybe dmd
      -- See Note [Unpacking arguments with product and polymorphic demands]
  , Just (data_con, inst_tys, inst_con_arg_tys, co)
             <- deepSplitProductType_maybe fam_envs (idType arg)
  , cs `equalLength` inst_con_arg_tys
      -- See Note [mkWWstr and unsafeCoerce]
  =  do { (uniq1:uniqs) <- getUniquesM
        ; let   unpk_args      = zipWith mk_ww_local uniqs inst_con_arg_tys
                unpk_args_w_ds = zipWithEqual "mkWWstr" set_worker_arg_info unpk_args cs
                unbox_fn       = mkUnpackCase (Var arg) co uniq1
                                              data_con unpk_args
                rebox_fn       = Let (NonRec arg con_app)
                con_app        = mkConApp2 data_con inst_tys unpk_args `mkCast` mkSymCo co
         ; (_, worker_args, wrap_fn, work_fn) <- mkWWstr dflags fam_envs unpk_args_w_ds
         ; return (True, worker_args, unbox_fn . wrap_fn, work_fn . rebox_fn) }
                           -- Don't pass the arg, rebox instead

  | otherwise   -- Other cases
  = return (False, [arg], nop_fn, nop_fn)

  where
    dmd = idDemandInfo arg
    one_shot = idOneShotInfo arg
        -- If the wrapper argument is a one-shot lambda, then
        -- so should (all) the corresponding worker arguments be
        -- This bites when we do w/w on a case join point
    set_worker_arg_info worker_arg demand 
      = worker_arg `setIdDemandInfo`  demand
                   `setIdOneShotInfo` one_shot

----------------------
nop_fn :: CoreExpr -> CoreExpr
nop_fn body = body
\end{code}

Note [mkWWstr and unsafeCoerce]
~~~~~~~~~~~~~~~~~~~~~~~~~~~~~~~
By using unsafeCoerce, it is possible to make the number of demands fail to
match the number of constructor arguments; this happened in Trac #8037.
If so, the worker/wrapper split doesn't work right and we get a Core Lint
bug.  The fix here is simply to decline to do w/w if that happens.

%************************************************************************
%*                                                                      *
         Type scrutiny that is specfic to demand analysis
%*                                                                      *
%************************************************************************

\begin{code}
deepSplitProductType_maybe :: FamInstEnvs -> Type -> Maybe (DataCon, [Type], [Type], Coercion)
-- If    deepSplitProductType_maybe ty = Just (dc, tys, arg_tys, co)
-- then  dc @ tys (args::arg_tys) :: rep_ty
--       co :: ty ~ rep_ty
deepSplitProductType_maybe fam_envs ty
  | let (co, ty1) = topNormaliseType_maybe fam_envs ty
                    `orElse` (mkReflCo Representational ty, ty)
  , Just (tc, tc_args) <- splitTyConApp_maybe ty1
  , Just con <- isDataProductTyCon_maybe tc
  = Just (con, tc_args, dataConInstArgTys con tc_args, co)
deepSplitProductType_maybe _ _ = Nothing

deepSplitCprType_maybe :: FamInstEnvs -> ConTag -> Type -> Maybe (DataCon, [Type], [Type], Coercion)
-- If    deepSplitCprType_maybe n ty = Just (dc, tys, arg_tys, co)
-- then  dc @ tys (args::arg_tys) :: rep_ty
--       co :: ty ~ rep_ty
deepSplitCprType_maybe fam_envs con_tag ty
  | let (co, ty1) = topNormaliseType_maybe fam_envs ty
                    `orElse` (mkReflCo Representational ty, ty)
  , Just (tc, tc_args) <- splitTyConApp_maybe ty1
  , isDataTyCon tc
  , let cons = tyConDataCons tc
  , cons `lengthAtLeast` con_tag -- This might not be true if we import the
                                 -- type constructor via a .hs-bool file (#8743)
  , let con  = cons !! (con_tag - fIRST_TAG)
  = Just (con, tc_args, dataConInstArgTys con tc_args, co)
deepSplitCprType_maybe _ _ _ = Nothing

findTypeShape :: FamInstEnvs -> Type -> TypeShape
-- Uncover the arrow and product shape of a type
-- The data type TypeShape is defined in Demand
-- See Note [Trimming a demand to a type] in Demand
findTypeShape fam_envs ty
  | Just (_, ty') <- splitForAllTy_maybe ty
  = findTypeShape fam_envs ty'

  | Just (tc, tc_args)  <- splitTyConApp_maybe ty
  , Just con <- isDataProductTyCon_maybe tc
  = TsProd (map (findTypeShape fam_envs) $ dataConInstArgTys con tc_args)

  | Just (_, res) <- splitFunTy_maybe ty
  = TsFun (findTypeShape fam_envs res)

  | Just (_, ty') <- topNormaliseType_maybe fam_envs ty
  = findTypeShape fam_envs ty'

  | otherwise
  = TsUnk
\end{code}


%************************************************************************
%*                                                                      *
\subsection{CPR stuff}
%*                                                                      *
%************************************************************************


@mkWWcpr@ takes the worker/wrapper pair produced from the strictness
info and adds in the CPR transformation.  The worker returns an
unboxed tuple containing non-CPR components.  The wrapper takes this
tuple and re-produces the correct structured output.

The non-CPR results appear ordered in the unboxed tuple as if by a
left-to-right traversal of the result structure.


\begin{code}
mkWWcpr :: FamInstEnvs
        -> Type                              -- function body type
        -> DmdResult                         -- CPR analysis results
        -> UniqSM (Bool,                     -- Is w/w'ing useful?
                   CoreExpr -> CoreExpr,     -- New wrapper
                   CoreExpr -> CoreExpr,     -- New worker
                   Type)                     -- Type of worker's body

mkWWcpr fam_envs body_ty res
  = case returnsCPR_maybe res of
       Nothing      -> return (False, id, id, body_ty)  -- No CPR info
       Just con_tag | Just stuff <- deepSplitCprType_maybe fam_envs con_tag body_ty
                    -> mkWWcpr_help stuff
                    |  otherwise
                       -- See Note [non-algebraic or open body type warning]
                    -> WARN( True, text "mkWWcpr: non-algebraic or open body type" <+> ppr body_ty )
                       return (False, id, id, body_ty)

mkWWcpr_help :: (DataCon, [Type], [Type], Coercion)
             -> UniqSM (Bool, CoreExpr -> CoreExpr, CoreExpr -> CoreExpr, Type)

mkWWcpr_help (data_con, inst_tys, arg_tys, co)
  | [arg_ty1] <- arg_tys
  , isUnLiftedType arg_ty1
        -- Special case when there is a single result of unlifted type
        --
        -- Wrapper:     case (..call worker..) of x -> C x
        -- Worker:      case (   ..body..    ) of C x -> x
  = do { (work_uniq : arg_uniq : _) <- getUniquesM
       ; let arg       = mk_ww_local arg_uniq  arg_ty1
             con_app   = mkConApp2 data_con inst_tys [arg] `mkCast` mkSymCo co

       ; return ( True
                , \ wkr_call -> Case wkr_call arg (exprType con_app) [(DEFAULT, [], con_app)]
                , \ body     -> mkUnpackCase body co work_uniq data_con [arg] (Var arg)
                , arg_ty1 ) }

  | otherwise   -- The general case
        -- Wrapper: case (..call worker..) of (# a, b #) -> C a b
        -- Worker:  case (   ...body...  ) of C a b -> (# a, b #)
  = do { (work_uniq : uniqs) <- getUniquesM
       ; let (wrap_wild : args) = zipWith mk_ww_local uniqs (ubx_tup_ty : arg_tys)
             ubx_tup_con  = tupleCon UnboxedTuple (length arg_tys)
             ubx_tup_ty   = exprType ubx_tup_app
             ubx_tup_app  = mkConApp2 ubx_tup_con arg_tys args
             con_app      = mkConApp2 data_con inst_tys args `mkCast` mkSymCo co

       ; return (True
                , \ wkr_call -> Case wkr_call wrap_wild (exprType con_app)  [(DataAlt ubx_tup_con, args, con_app)]
                , \ body     -> mkUnpackCase body co work_uniq data_con args ubx_tup_app
                , ubx_tup_ty ) }

mkUnpackCase ::  CoreExpr -> Coercion -> Unique -> DataCon -> [Id] -> CoreExpr -> CoreExpr
-- (mkUnpackCase e co uniq Con args body)
--      returns
-- case e |> co of bndr { Con args -> body }

mkUnpackCase (Tick tickish e) co uniq con args body   -- See Note [Profiling and unpacking]
  = Tick tickish (mkUnpackCase e co uniq con args body)
mkUnpackCase scrut co uniq boxing_con unpk_args body
  = Case casted_scrut bndr (exprType body)
         [(DataAlt boxing_con, unpk_args, body)]
  where
    casted_scrut = scrut `mkCast` co
    bndr = mk_ww_local uniq (exprType casted_scrut)
\end{code}

Note [non-algebraic or open body type warning]
~~~~~~~~~~~~~~~~~~~~~~~~~~~~~~~~~~~~~~~~~~~~~~

There are a few cases where the W/W transformation is told that something
returns a constructor, but the type at hand doesn't really match this. One
real-world example involves unsafeCoerce:
  foo = IO a
  foo = unsafeCoere c_exit
  foreign import ccall "c_exit" c_exit :: IO ()
Here CPR will tell you that `foo` returns a () constructor for sure, but trying
to create a worker/wrapper for type `a` obviously fails.
(This was a real example until ee8e792  in libraries/base.)

It does not seem feasible to avoid all such cases already in the analyser (and
after all, the analysis is not really wrong), so we simply do nothing here in
mkWWcpr. But we still want to emit warning with -DDEBUG, to hopefully catch
other cases where something went avoidably wrong.


Note [Profiling and unpacking]
~~~~~~~~~~~~~~~~~~~~~~~~~~~~~~
If the original function looked like
        f = \ x -> {-# SCC "foo" #-} E

then we want the CPR'd worker to look like
        \ x -> {-# SCC "foo" #-} (case E of I# x -> x)
and definitely not
        \ x -> case ({-# SCC "foo" #-} E) of I# x -> x)

This transform doesn't move work or allocation
from one cost centre to another.

Later [SDM]: presumably this is because we want the simplifier to
eliminate the case, and the scc would get in the way?  I'm ok with
including the case itself in the cost centre, since it is morally
part of the function (post transformation) anyway.


%************************************************************************
%*                                                                      *
\subsection{Utilities}
%*                                                                      *
%************************************************************************

Note [Absent errors]
~~~~~~~~~~~~~~~~~~~~
We make a new binding for Ids that are marked absent, thus
   let x = absentError "x :: Int"
The idea is that this binding will never be used; but if it
buggily is used we'll get a runtime error message.

Coping with absence for *unlifted* types is important; see, for
example, Trac #4306.  For these we find a suitable literal,
using Literal.absentLiteralOf.  We don't have literals for
every primitive type, so the function is partial.

    [I did try the experiment of using an error thunk for unlifted
    things too, relying on the simplifier to drop it as dead code,
    by making absentError
      (a) *not* be a bottoming Id,
      (b) be "ok for speculation"
    But that relies on the simplifier finding that it really
    is dead code, which is fragile, and indeed failed when
    profiling is on, which disables various optimisations.  So
    using a literal will do.]

\begin{code}
mk_absent_let :: DynFlags -> Id -> Maybe (CoreExpr -> CoreExpr)
mk_absent_let dflags arg
  | not (isUnLiftedType arg_ty)
  = Just (Let (NonRec arg abs_rhs))
  | Just tc <- tyConAppTyCon_maybe arg_ty
  , Just lit <- absentLiteralOf tc
  = Just (Let (NonRec arg (Lit lit)))
  | arg_ty `eqType` voidPrimTy
  = Just (Let (NonRec arg (Var voidPrimId)))
  | otherwise
  = WARN( True, ptext (sLit "No absent value for") <+> ppr arg_ty )
    Nothing
  where
    arg_ty  = idType arg
    abs_rhs = mkRuntimeErrorApp aBSENT_ERROR_ID arg_ty msg
    msg     = showSDocDebug dflags (ppr arg <+> ppr (idType arg))

mk_seq_case :: Id -> CoreExpr -> CoreExpr
mk_seq_case arg body = Case (Var arg) (sanitiseCaseBndr arg) (exprType body) [(DEFAULT, [], body)]

sanitiseCaseBndr :: Id -> Id
-- The argument we are scrutinising has the right type to be
-- a case binder, so it's convenient to re-use it for that purpose.
-- But we *must* throw away all its IdInfo.  In particular, the argument
-- will have demand info on it, and that demand info may be incorrect for
-- the case binder.  e.g.       case ww_arg of ww_arg { I# x -> ... }
-- Quite likely ww_arg isn't used in '...'.  The case may get discarded
-- if the case binder says "I'm demanded".  This happened in a situation
-- like         (x+y) `seq` ....
sanitiseCaseBndr id = id `setIdInfo` vanillaIdInfo

mk_ww_local :: Unique -> Type -> Id
mk_ww_local uniq ty = mkSysLocal (fsLit "ww") uniq ty
\end{code}<|MERGE_RESOLUTION|>--- conflicted
+++ resolved
@@ -142,17 +142,10 @@
               wrapper_body = wrap_fn_args . wrap_fn_cpr . wrap_fn_str . applyToVars work_call_args . Var
               worker_body = mkLams work_lam_args. work_fn_str . work_fn_cpr . work_fn_args
 
-<<<<<<< HEAD
-	; let (work_lam_args, work_call_args) = mkWorkerArgs dflags work_args all_one_shots cpr_res_ty
-	; return ([idDemandInfo v | v <- work_call_args, isId v],
-                  wrap_fn_args . wrap_fn_cpr . wrap_fn_str . applyToVars work_call_args . Var,
-                  mkLams work_lam_args. work_fn_str . work_fn_cpr . work_fn_args) }
-=======
         ; if useful1 && not (only_one_void_argument) || useful2
           then return (Just (worker_args_dmds, wrapper_body, worker_body))
           else return Nothing
         }
->>>>>>> 1a11e9ba
         -- We use an INLINE unconditionally, even if the wrapper turns out to be
         -- something trivial like
         --      fw = ...
@@ -204,21 +197,12 @@
 
 \begin{code}
 mkWorkerArgs :: DynFlags -> [Var]
-<<<<<<< HEAD
-             -> Bool    -- Whether all arguments are one-shot
-	     -> Type	-- Type of body
-	     -> ([Var],	-- Lambda bound args
-		 [Var])	-- Args at call site
-mkWorkerArgs dflags args all_one_shot res_ty
-    | any isId args || not (gopt Opt_ProtectLastValArg dflags || isUnLiftedType res_ty)
-=======
              -> OneShotInfo  -- Whether all arguments are one-shot
              -> Type    -- Type of body
              -> ([Var], -- Lambda bound args
                  [Var]) -- Args at call site
 mkWorkerArgs dflags args all_one_shot res_ty
     | any isId args || not needsAValueLambda
->>>>>>> 1a11e9ba
     = (args, args)
     | otherwise
     = (args ++ [newArg], args ++ [voidPrimId])
