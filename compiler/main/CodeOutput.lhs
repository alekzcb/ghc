--- conflicted
+++ resolved
@@ -64,21 +64,12 @@
 
               do_lint cmm = do
                 { showPass dflags "CmmLint"
-<<<<<<< HEAD
                 ; case cmmLint (targetPlatform dflags) cmm of
-			Just err -> do { printDump err
+                        Just err -> do { log_action dflags dflags SevDump noSrcSpan defaultDumpStyle err
 				       ; ghcExit dflags 1
 				       }
 			Nothing  -> return ()
                 ; return cmm
-=======
-                ; let lints = map (cmmLint (targetPlatform dflags)) flat_abstractC
-                ; case firstJusts lints of
-                        Just err -> do { log_action dflags dflags SevDump noSrcSpan defaultDumpStyle err
-                                       ; ghcExit dflags 1
-                                       }
-                        Nothing  -> return ()
->>>>>>> 0d19922a
                 }
 
 	; showPass dflags "CodeOutput"
