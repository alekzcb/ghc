--- conflicted
+++ resolved
@@ -42,97 +42,9 @@
 # -----------------------------------------------------------------------------
 # cmd-line options
 
-<<<<<<< HEAD
-long_options = [
-  "configfile=",          # config file
-  "config=",              # config field
-  "rootdir=",             # root of tree containing tests (default: .)
-  "summary-file=",        # file in which to save the (human-readable) summary
-  "no-print-summary=",    # should we print the summary?
-  "only=",                # just this test (can be give multiple --only= flags)
-  "way=",                 # just this way
-  "skipway=",	          # skip this way
-  "threads=",             # threads to run simultaneously
-  "check-files-written",  # check files aren't written by multiple tests
-  "verbose=",             # verbose (0,1,2 so far)
-  "skip-perf-tests",      # skip performance tests
-  "only-perf-tests",      # Only do performance tests
-  "use-git-notes",        # use git notes to store metrics. NOTE: This is expected to become the default and will eventually be taken out.
-  "test-env=",            # Override default chosen test-env.
-  ]
-
-opts, args = getopt.getopt(sys.argv[1:], "e:", long_options)
-
-for opt,arg in opts:
-    if opt == '--configfile':
-        exec(open(arg).read())
-
-    # -e is a string to execute from the command line.  For example:
-    # testframe -e 'config.compiler=ghc-5.04'
-    if opt == '-e':
-        exec(arg)
-
-    if opt == '--config':
-        field, value = arg.split('=', 1)
-        setattr(config, field, value)
-
-    if opt == '--rootdir':
-        config.rootdirs.append(arg)
-
-    if opt == '--summary-file':
-        config.summary_file = arg
-
-    if opt == '--no-print-summary':
-        config.no_print_summary = True
-
-    if opt == '--only':
-        config.run_only_some_tests = True
-        config.only.add(arg)
-
-    if opt == '--way':
-        if (arg not in config.run_ways and arg not in config.compile_ways and arg not in config.other_ways):
-            sys.stderr.write("ERROR: requested way \'" +
-                             arg + "\' does not exist\n")
-            sys.exit(1)
-        config.cmdline_ways = [arg] + config.cmdline_ways
-        if (arg in config.other_ways):
-            config.run_ways = [arg] + config.run_ways
-            config.compile_ways = [arg] + config.compile_ways
-
-    if opt == '--skipway':
-        if (arg not in config.run_ways and arg not in config.compile_ways and arg not in config.other_ways):
-            sys.stderr.write("ERROR: requested way \'" +
-                             arg + "\' does not exist\n")
-            sys.exit(1)
-        config.other_ways = [w for w in config.other_ways if w != arg]
-        config.run_ways = [w for w in config.run_ways if w != arg]
-        config.compile_ways = [w for w in config.compile_ways if w != arg]
-
-    if opt == '--threads':
-        config.threads = int(arg)
-        config.use_threads = 1
-
-    if opt == '--skip-perf-tests':
-        config.skip_perf_tests = True
-
-    if opt == '--only-perf-tests':
-        config.only_perf_tests = True
-
-    if opt == '--use-git-notes':
-        config.use_git_notes = True
-
-    if opt == '--verbose':
-        if arg not in ["0","1","2","3","4","5"]:
-            sys.stderr.write("ERROR: requested verbosity %s not supported, use 0,1,2,3,4 or 5" % arg)
-            sys.exit(1)
-        config.verbose = int(arg)
-
-    if opt == '--test-env':
-        config.test_env = arg
-
-=======
 parser = argparse.ArgumentParser(description="GHC's testsuite driver",
                                  allow_abbrev=False)
+group = parser.add_mutually_exclusive_group()
 
 parser.add_argument("-e", action='append', help="A string to execute from the command line.")
 parser.add_argument("--config-file", action="append", help="config file")
@@ -146,8 +58,12 @@
 parser.add_argument("--threads", type=int, help="threads to run simultaneously")
 parser.add_argument("--check-files-written", help="check files aren't written by multiple tests") # NOTE: This doesn't seem to exist?
 parser.add_argument("--verbose", type=int, choices=[0,1,2,3,4,5], help="verbose (Values 0 through 5 accepted)")
-parser.add_argument("--skip-perf-tests", action="store_true", help="skip performance tests")
+group.add_argument("--skip-perf-tests", action="store_true", help="skip performance tests")
+group.add_argument("--only-perf-tests", action="store_true", help="Only do performance tests")
+parser.add_argument("--use-git-notes", action="store_true", help="use git notes to store metrics. NOTE: This is expected to become the default and will eventually be taken out.")
+parser.add_argument("--test-env=", help="Override default chosen test-env.")
 parser.add_argument("--junit", type=argparse.FileType('wb'), help="output testsuite summary in JUnit format")
+
 
 args = parser.parse_args()
 
@@ -186,8 +102,12 @@
 
 if args.verbose:
     config.verbose = args.verbose
+
 config.skip_perf_tests = args.skip_perf_tests
->>>>>>> d08b9ccd
+config.only_perf_tests = args.only_perf_tests
+config.use_git_notes = args.use_git_notes
+config.test_env = args.test_env
+
 
 config.cygwin = False
 config.msys = False
@@ -398,26 +318,13 @@
 
     summary(t, sys.stdout, config.no_print_summary)
 
-<<<<<<< HEAD
     # Write our accumulated metrics into the git notes for this commit.
     if config.use_git_notes:
-            note = subprocess.check_output(["git","notes","--ref=perf","append","-m", "\n".join(config.accumulate_metrics)])
+            note = subprocess.check_output(['git','notes','--ref=perf','append','-m', '\n'.join(config.accumulate_metrics)])
             # v-- This is in a nonsensical area. It should be happening before all of the tests are even run.
             # parse_git_notes('perf') # Should it even be happening in the test-driver logic anymore?
 
-    # This here is loading up all of the git notes into memory.
-    # It's most likely in the wrong spot and I haven't fully fleshed out
-    # where exactly I'm putting this and how I'm refactoring the performance
-    # test running logic.
-    # Currently this is useful for debugging, at least.
-    if config.use_git_notes:
-            note = subprocess.check_output(["git","notes","--ref=perf","append","-m", "\n".join(config.accumulate_metrics)])
-            parse_git_notes('perf') # Should this be hardcoded? Most likely not...
-
-    if config.summary_file != '':
-=======
     if config.summary_file:
->>>>>>> d08b9ccd
         with open(config.summary_file, 'w') as file:
             summary(t, file)
 
