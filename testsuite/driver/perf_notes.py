--- conflicted
+++ resolved
@@ -6,18 +6,12 @@
 # This file will be a utility to help facilitate the comparison of performance
 # metrics across arbitrary commits. The file will produce a table comparing
 # metrics between measurements taken for given commits in the environment given
-
 # by --test-env.
 
 import argparse
 import re
 import subprocess
 
-<<<<<<< HEAD
-=======
-# from testutil import parse_git_notes
-
->>>>>>> ca19eaf4
 parser = argparse.ArgumentParser()
 parser.add_argument("--test-env",
                     help="The given test environment to be compared.")
@@ -51,12 +45,7 @@
 # This function allows one to read in git notes from the commandline
 # and then breaks it into a list of dictionaries that can be parsed
 # later on in the testing functions.
-<<<<<<< HEAD
 # Silently returns an empty string if the note is not found.
-=======
-# Silently returns an empty list if the note is not found.
-# I wanted to put it in perf_notes.py but couldn't figure out a nice way to do that.
->>>>>>> ca19eaf4
 def parse_git_notes(namespace, commit='HEAD'):
     logFields = ['test_env','test','way','metric','value','commit']
 
@@ -109,10 +98,6 @@
     # Ugly way to do it but ¯\_(ツ)_/¯
     if not singleton_list:
         metrics = deltas
-<<<<<<< HEAD
-=======
-
->>>>>>> ca19eaf4
 
 if args.add_note:
     def note_gen(n, commit, delta=''):
@@ -270,10 +255,7 @@
 # Has no meaningful output if there is no commit to compare to.
 if not singleton_commit:
     header('percent')
-<<<<<<< HEAD
-=======
-
->>>>>>> ca19eaf4
+
     # Printing out percentages.
     for test in latest_commit:
         print("{:27}{:30}".format(test['test'], test['metric']) + commit_string(test['test'],'percentages'))